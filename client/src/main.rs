--- conflicted
+++ resolved
@@ -168,7 +168,6 @@
             }
         } else if matches.is_present("transfer-receiver") {
             if let Some(matches) = matches.subcommand_matches("transfer-receiver") {
-                let start = Instant::now();
                 let transfer_msg: String = matches.value_of("message").unwrap().to_string();
                 let finalized_data: TransferFinalizeData =
                     match query_wallet_daemon(DaemonRequest::TransferReceiver(transfer_msg))
@@ -182,7 +181,6 @@
                     "\nTransfer complete for StateChain ID: {}.",
                     finalized_data.state_chain_id
                 );
-<<<<<<< HEAD
 
                 println!(
                     "\nValue: {}",
@@ -198,9 +196,6 @@
                     "\nBackup Transaction hex: {}",
                     hex::encode(consensus::serialize(&finalized_data.tx_backup_psm.tx))
                 );
-=======
-                println!("\n {}", TimeFormat(start.elapsed()));
->>>>>>> d313a5f6
             }
         } else if matches.is_present("swap") {
             if let Some(matches) = matches.subcommand_matches("swap") {
