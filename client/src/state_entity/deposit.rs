//! Deposit
//!
//! Deposit coins into state entity

// deposit() messages:
// 0. Initiate session - generate ID and perform authorisation
// 1. Generate shared wallet
// 2. user sends backup tx data
// 3. Co-op sign back-up tx

use super::super::Result;
extern crate shared_lib;
use shared_lib::util::{FEE,build_tx_0};
use shared_lib::structs::{PrepareSignMessage, BackUpTxPSM, DepositMsg1, Protocol};

use crate::wallet::wallet::{to_bitcoin_public_key,Wallet};
use crate::utilities::requests;
use crate::state_entity::util::{cosign_tx_input,verify_statechain_smt};
use crate::error::{WalletErrorType, CError};
use super::api::{get_smt_proof, get_smt_root, get_statechain_fee_info};

use bitcoin::{Transaction, PublicKey, OutPoint};
use curv::elliptic::curves::traits::ECPoint;

/// Message to server initiating state entity protocol.
/// Shared wallet ID returned
pub fn session_init(wallet: &mut Wallet, proof_key: &String) -> Result<String> {
    requests::postb(&wallet.client_shim,&format!("/deposit/init"),
        &DepositMsg1 {
            auth: "auth".to_string(),
            proof_key: proof_key.to_owned()
        }
    )
}

/// Deposit coins into state entity. Returns shared_key_id, state_chain_id, signed funding tx, back up transacion data and proof_key
pub fn deposit(wallet: &mut Wallet, amount: &u64)
    -> Result<(String, String, Transaction, PrepareSignMessage, PublicKey)>
{
    // get state entity fee info
    let se_fee_info = get_statechain_fee_info(&wallet.client_shim)?;

    // Ensure funds cover fees before initiating protocol
    if FEE+se_fee_info.deposit >= *amount {
        return Err(CError::WalletError(WalletErrorType::NotEnoughFunds));
    }

    // Greedy coin selection.
<<<<<<< HEAD
    let (inputs, addrs, amounts) = wallet.coin_selection_greedy(&(amount+se_fee_info.deposit+FEE))?;
=======
    let unspent_utxos = wallet.list_unspent();
    let mut inputs: Vec<TxIn> = vec!();
    let mut addrs: Vec<Address> = vec!(); // corresponding addresses for inputs
    let mut amounts: Vec<u64> = vec!(); // corresponding amounts for inputs
    while amount + se_fee_info.deposit + FEE > amounts.iter().sum::<u64>() {
        let unspent_utxo = unspent_utxos.get(inputs.len())
            .ok_or(CError::WalletError(WalletErrorType::NotEnoughFunds)).unwrap();
        inputs.push(basic_input(&unspent_utxo.tx_hash, &unspent_utxo.tx_pos));
        addrs.push(Address::from_str(&unspent_utxo.address)?);
        amounts.push(unspent_utxo.value);
    }
>>>>>>> 8b232dfe

    // generate proof key
    let proof_key = wallet.se_proof_keys.get_new_key()?;

    // init. session - Receive shared wallet ID
    let shared_key_id: String = session_init(wallet, &proof_key.to_string())?;

    // 2P-ECDSA with state entity to create a Shared key
    let shared_key = wallet.gen_shared_key(&shared_key_id, amount)?;

    // make funding tx
    let pk = shared_key.share.public.q.get_element();   // co-owned key address to send funds to (P_addr)
    let p_addr = bitcoin::Address::p2wpkh(
        &to_bitcoin_public_key(pk),
        wallet.get_bitcoin_network()
    );
    let change_addr = wallet.keys.get_new_address()?.to_string();

    let tx_0 = build_tx_0(&inputs, &p_addr.to_string(), amount, &se_fee_info.deposit, &se_fee_info.address, &change_addr, &amounts.iter().sum::<u64>())?;
    let tx_0_signed = wallet.sign_tx(
        &tx_0,
        &(0..inputs.len()).collect(), // inputs to sign are all inputs is this case
        &addrs,
        &amounts
    );

    // make backup tx PrepareSignMessage: Data required to build Back up tx
    let backup_receive_addr = wallet.se_backup_keys.get_new_address()?;
    let tx_b_prepare_sign_msg = BackUpTxPSM {
        protocol: Protocol::Deposit,
        spending_addr: p_addr.to_string(), // address which funding tx funds are sent to
        input: OutPoint {
            txid: tx_0_signed.txid(),
            vout: 0
        },
        address: backup_receive_addr.to_string(),
        amount: amount.to_owned(),
        proof_key: Some(proof_key.to_string())
    };

    let state_chain_id = cosign_tx_input(wallet, &shared_key_id, &PrepareSignMessage::BackUpTx(tx_b_prepare_sign_msg.to_owned()))?;

    // TODO: Broadcast funding transcation

    // verify proof key inclusion in SE sparse merkle tree
    let root = get_smt_root(wallet)?;
    let proof = get_smt_proof(wallet, &root, &tx_0_signed.txid().to_string())?;
    assert!(verify_statechain_smt(
        &root.value,
        &proof_key.to_string(),
        &proof
    ));

    // add proof data to Shared key
    wallet.update_shared_key(&shared_key_id, &state_chain_id, &PrepareSignMessage::BackUpTx(tx_b_prepare_sign_msg.to_owned()), &proof_key.to_string(), &root, &proof)?;

    Ok((shared_key_id, state_chain_id, tx_0_signed, PrepareSignMessage::BackUpTx(tx_b_prepare_sign_msg), proof_key))
}<|MERGE_RESOLUTION|>--- conflicted
+++ resolved
@@ -46,21 +46,7 @@
     }
 
     // Greedy coin selection.
-<<<<<<< HEAD
     let (inputs, addrs, amounts) = wallet.coin_selection_greedy(&(amount+se_fee_info.deposit+FEE))?;
-=======
-    let unspent_utxos = wallet.list_unspent();
-    let mut inputs: Vec<TxIn> = vec!();
-    let mut addrs: Vec<Address> = vec!(); // corresponding addresses for inputs
-    let mut amounts: Vec<u64> = vec!(); // corresponding amounts for inputs
-    while amount + se_fee_info.deposit + FEE > amounts.iter().sum::<u64>() {
-        let unspent_utxo = unspent_utxos.get(inputs.len())
-            .ok_or(CError::WalletError(WalletErrorType::NotEnoughFunds)).unwrap();
-        inputs.push(basic_input(&unspent_utxo.tx_hash, &unspent_utxo.tx_pos));
-        addrs.push(Address::from_str(&unspent_utxo.address)?);
-        amounts.push(unspent_utxo.value);
-    }
->>>>>>> 8b232dfe
 
     // generate proof key
     let proof_key = wallet.se_proof_keys.get_new_key()?;
