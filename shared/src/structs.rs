--- conflicted
+++ resolved
@@ -181,8 +181,6 @@
     pub finalized: bool,
 }
 
-<<<<<<< HEAD
-/// /info/transfer-batch return struct
 #[derive(Serialize, Deserialize, Debug)]
 pub struct RequestRecoveryData {
     pub key: String,
@@ -200,12 +198,8 @@
     pub tx_hex: String,
 }
 
-/// /info/statechain post struct
-#[derive(Serialize, Deserialize, Debug)]
-=======
 // /info/statechain post struct
 #[derive(Serialize, Deserialize, JsonSchema, Debug)]
->>>>>>> 0fac9bc4
 pub struct SmtProofMsgAPI {
     pub root: Root,
     pub funding_txid: String,
