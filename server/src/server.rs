--- conflicted
+++ resolved
@@ -226,13 +226,9 @@
                     util::get_smt_proof,
                     util::get_fees,
                     util::prepare_sign_tx,
-<<<<<<< HEAD
                     util::get_recovery_data,
                     util::get_transfer_batch_status,
-=======
-                    util::get_transfer_batch_status,
                     util::get_coin_info,
->>>>>>> 9011cc47
                     ecdsa::first_message,
                     ecdsa::second_message,
                     ecdsa::sign_first,
@@ -255,10 +251,7 @@
                     conductor::register_utxo,
                     conductor::swap_first_message,
                     conductor::swap_second_message,
-<<<<<<< HEAD
-=======
-                    conductor::get_group_info,      
->>>>>>> 9011cc47
+                    conductor::get_group_info,
                 ],
             )
             .mount("/swagger", make_swagger_ui(&get_docs()))
