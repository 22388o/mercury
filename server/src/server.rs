--- conflicted
+++ resolved
@@ -89,23 +89,19 @@
 }
 
 /// Start Rocket Server. testing_mode parameter overrides Settings.toml.
-<<<<<<< HEAD
-pub fn get_server() -> Result<Rocket> {
-=======
-pub fn get_server(force_testing_mode: bool, mainstay_config: Option<mainstay::Config>) -> Result<Rocket> {
->>>>>>> c954ee85
+pub fn get_server(mainstay_config: Option<mainstay::Config>) -> Result<Rocket> {
     let settings = get_settings_as_map();
 
     let mut sc_entity = StateChainEntity::load(settings.clone())?;
 
     //Set the mainstay config if Some (used for testing)
     match mainstay_config {
-        Some(c) => config.mainstay_config = Some(c),
+        Some(c) => sc_entity.mainstay_config = Some(c),
         None => ()
     }
     //At this point the mainstay config should be set,
     //either in testing mode or specified in the settings file
-    if config.mainstay_config.is_none() {
+    if sc_entity.mainstay_config.is_none() {
         panic!("expected mainstay config");
     }
 
