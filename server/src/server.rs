--- conflicted
+++ resolved
@@ -34,13 +34,9 @@
 use url::Url;
 use std::collections::HashSet;
 use std::default::Default;
-<<<<<<< HEAD
 use governor::{Quota, clock::DefaultClock, state::keyed::DashMapStateStore};
-=======
-use governor::{Quota, RateLimiter, clock::DefaultClock, state::keyed::DashMapStateStore};
 use std::sync::atomic::{AtomicBool, Ordering};
 use signal_hook::{flag, consts::{signal::*, TERM_SIGNALS}, iterator::Signals};
->>>>>>> 067cff9b
 
 //prometheus statics
 pub static DEPOSITS_COUNT: Lazy<IntCounter> = Lazy::new(|| {
@@ -114,13 +110,9 @@
     pub smt: Arc<Mutex<Monotree<D, Blake3>>>,
     pub scheduler: Option<Arc<Mutex<Scheduler>>>,
     pub lockbox: Option<Lockbox>,
-<<<<<<< HEAD
     pub rate_limiter_slow: Option<Arc<governor::RateLimiter<String, DashMapStateStore<String> , DefaultClock> >>,
     pub rate_limiter_fast: Option<Arc<governor::RateLimiter<String, DashMapStateStore<String> , DefaultClock> >>,
     pub rate_limiter_id: Option<Arc<governor::RateLimiter<Uuid, DashMapStateStore<Uuid> , DefaultClock> >>
-=======
-    pub rate_limiter: Option<Arc<RateLimiter<String, DashMapStateStore<String> , DefaultClock> >>,
->>>>>>> 067cff9b
 }
 
 impl<
@@ -194,12 +186,14 @@
     pub fn start_conductor_thread(scheduler: Arc<Mutex<Scheduler>>) -> 
         std::thread::JoinHandle<()>
     {
+        
         let term = Arc::new(AtomicBool::new(false));
         let shutdown_ready = Arc::new(AtomicBool::new(false));
         for sig in TERM_SIGNALS {
             flag::register(*sig, Arc::clone(&term)).unwrap();
             flag::register_conditional_shutdown(*sig, 0, Arc::clone(&shutdown_ready)).unwrap();
         }
+        
         std::thread::spawn(move || loop {
             let mut guard = scheduler.lock().unwrap();
             if Arc::clone(&term).load(Ordering::Relaxed) {
