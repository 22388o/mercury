--- conflicted
+++ resolved
@@ -1,32 +1,23 @@
 use super::protocol::*;
 use crate::DatabaseR;
-<<<<<<< HEAD
-use crate::{Database, DatabaseW};
-use mockall::predicate::*;
-use mockall::*;
-=======
-use crate::{
-    DatabaseW,
-    Database,
-};
->>>>>>> 205d6681
+use crate::{DatabaseW,Database};
 
 use crate::config::SMT_DB_LOC_TESTING;
 use shared_lib::mainstay;
 
 use crate::config::Config;
 use rocket;
-use rocket::config::{Config as RocketConfig, Environment, Value};
-<<<<<<< HEAD
-use rocket::{Request, Rocket};
-=======
->>>>>>> 205d6681
+use rocket::{Rocket, Request, config::{Config as RocketConfig, Environment, Value}};
 
 use log::LevelFilter;
 use log4rs::append::file::FileAppender;
 use log4rs::config::{Appender, Config as LogConfig, Root as LogRoot};
 use log4rs::encode::pattern::PatternEncoder;
+
+use mockall::*;
 use std::collections::HashMap;
+use uuid::Uuid;
+
 
 type Result<T> = std::result::Result<T, Box<dyn std::error::Error>>;
 
@@ -65,18 +56,12 @@
 use std::marker::{Send, Sync};
 
 /// Start Rocket Server. mainsta_config parameter overrides Settings.toml and env var settings.
-<<<<<<< HEAD
-pub fn get_server<T: Database + Send + Sync + 'static>(
-    mainstay_config: Option<mainstay::MainstayConfig>,
-    db: T,
-) -> Result<Rocket> {
-=======
-pub fn get_server<T: Database + Send + Sync + 'static> 
+pub fn get_server<T: Database + Send + Sync + 'static>
     (mainstay_config: Option<mainstay::MainstayConfig>,
         db: T) -> Result<Rocket> {
     Ok(
         get_mockdb_server::<T>(mainstay_config, db)?
-        .attach(DatabaseR::fairing()) 
+        .attach(DatabaseR::fairing())
         .attach(DatabaseW::fairing())
     )
 }
@@ -87,7 +72,6 @@
     (mainstay_config: Option<mainstay::MainstayConfig>,
         db: T) -> Result<Rocket> {
 
->>>>>>> 205d6681
     let mut sc_entity = StateChainEntity::<T>::load(db)?;
 
     match mainstay_config {
@@ -145,7 +129,7 @@
             ],
         )
         .manage(sc_entity);
-    
+
     Ok(rock)
 }
 
@@ -234,10 +218,6 @@
 use crate::storage;
 use crate::storage::Storage;
 use shared_lib::structs::*;
-<<<<<<< HEAD
-use uuid::Uuid;
-=======
->>>>>>> 205d6681
 
 mock! {
     StateChainEntity{}
