//! StateEntity Utilities
//!
//! StateChain Entity protocol Utilites API calls trait and implementat. Also other non-trait
//! utility functions.

pub use super::super::Result;
use super::transfer_batch::{transfer_batch_is_ended, BatchTransfer};
extern crate shared_lib;
use shared_lib::{
    mocks::mock_electrum::MockElectrum,
    state_chain::*,
    structs::*,
    util::{get_sighash, tx_backup_verify, tx_withdraw_verify},
    Root,
    mainstay::Attestable,
};


use crate::error::{DBErrorType, SEError};
use crate::storage::Storage;
use crate::{server::StateChainEntity, Database};
use cfg_if::cfg_if;

use electrumx_client::{electrumx_client::ElectrumxClient, interface::Electrumx};
pub use monotree::Proof;
use rocket::State;
use rocket_contrib::json::Json;
use std::str::FromStr;
use std::{thread, time::Duration};
use uuid::Uuid;
#[cfg(test)]
use mockito::{mock, Matcher, Mock};

//Generics cannot be used in Rocket State, therefore we define the concrete
//type of StateChainEntity here
cfg_if! {
    if #[cfg(any(test,feature="mockdb"))]{
        use crate::MockDatabase as DB;
        type SCE = StateChainEntity::<DB>;
    } else {
        use crate::PGDatabase as DB;
        type SCE = StateChainEntity::<DB>;
    }
}

/// StateChain Entity Utilities API calls. Includes Information GET requests and prepare_sign_tx which
/// is used in all Protocols
pub trait Utilities {
    /// API: Return StateChain Entity fee information.
    fn get_fees(&self) -> Result<StateEntityFeeInfoAPI>;

    /// API: Generates sparse merkle tree inclusion proof for some key in a tree with some root.
    fn get_smt_proof(
        &self,
        smt_proof_msg: SmtProofMsgAPI,
    ) -> Result<Option<Proof>>;

    /// API: Get root of sparse merkle tree. Will be via Mainstay in the future.
    //fn get_smt_root(&self) -> Result<Option<Root>>;

    /// API: Get root of sparse merkle tree. Will be via Mainstay in the future.
    //fn get_confirmed_smt_root(
    //    &self,
    //) -> Result<Option<Root>>;

    /// API: Return a TransferBatchData status.
    /// Triggers check for all transfers complete - if so then finalize all.
    /// Also triggers check for batch transfer lifetime. If passed then cancel all transfers and punish state chains.
    //fn get_transfer_batch_status(
    //    &self,
    //    batch_id: String,
    //) -> Result<TransferBatchDataAPI>;

    /// API: Prepare to co-sign a transaction input. This is where SE checks that the tx to be signed is
    /// honest and error free:
    ///     - Check tx data
    ///     - Calculate and store tx sighash for validation before performing ecdsa::sign
    fn prepare_sign_tx(
        &self,
        prepare_sign_msg: PrepareSignTxMsg,
    ) -> Result<()>;
}

impl Utilities for SCE {
    fn get_fees(&self) -> Result<StateEntityFeeInfoAPI> {
        Ok(StateEntityFeeInfoAPI {
            address: self.config.fee_address.clone(),
            deposit: self.config.fee_deposit,
            withdraw: self.config.fee_withdraw,
        })
    }

    fn get_smt_proof(
        &self,
        smt_proof_msg: SmtProofMsgAPI,
    ) -> Result<Option<Proof>> {
        // ensure root exists
        match smt_proof_msg.root.id() {
            Some(id) => {
                if self.database.get_root(id as i64)?.is_none() {
                    return Err(SEError::DBError(
                        DBErrorType::NoDataForID,
                        format!("Root id: {:?}", id),
                    ));
                }
            }
            None => {
                return Err(SEError::DBError(
                    DBErrorType::NoDataForID,
                    format!("Root does not have an id: {:?}", smt_proof_msg.root),
                ));
            }
        }

        Ok(gen_proof_smt(
            &self.config.smt_db_loc,
            &Some(smt_proof_msg.root.hash()),
            &smt_proof_msg.funding_txid,
        )?)
    }

    // fn get_smt_root(&self, db_read: DatabaseR) -> Result<Option<Root>> {
    //     Ok(db_root_get(&db_read, &db_root_get_current_id(&db_read)?)?)
    // }
    //
    // fn get_confirmed_smt_root(
    //     &self,
    //     db_read: DatabaseR,
    //     db_write: DatabaseW,
    // ) -> Result<Option<Root>> {
    //     Ok(db::get_confirmed_root(
    //         &db_read,
    //         &db_write,
    //         &self.config.mainstay,
    //     )?)
    // }

    // fn get_transfer_batch_status(
    //     &self,
    //     db_read: DatabaseR,
    //     db_write: DatabaseW,
    //     batch_id: String,
    // ) -> Result<TransferBatchDataAPI> {
    //     let batch_id = Uuid::from_str(&batch_id).unwrap();
    //
    //     let (state_chains_str, start_time, finalized) = db_get_3::<String, NaiveDateTime, bool>(
    //         &db_read,
    //         &batch_id,
    //         Table::TransferBatch,
    //         vec![Column::StateChains, Column::StartTime, Column::Finalized],
    //     )?;
    //     let state_chains: HashMap<Uuid, bool> = db_deser(state_chains_str)?;
    //
    //     // Check if all transfers are complete. If so then all transfers in batch can be finalized.
    //     if !finalized {
    //         let mut state_chains_copy = state_chains.clone();
    //         state_chains_copy.retain(|_, &mut v| v == false);
    //         if state_chains_copy.len() == 0 {
    //             self.finalize_batch(&db_read, &db_write, batch_id)?;
    //             info!(
    //                 "TRANSFER_BATCH: All transfers complete in batch. Finalized. ID: {}.",
    //                 batch_id
    //             );
    //         }
    //         // Check batch is still within lifetime
    //         if transfer_batch_is_ended(start_time, self.config.batch_lifetime as i64) {
    //             let mut punished_state_chains: Vec<Uuid> = db_deser(db_get_1(
    //                 &db_read,
    //                 &batch_id,
    //                 Table::TransferBatch,
    //                 vec![Column::PunishedStateChains],
    //             )?)?;
    //
    //             if punished_state_chains.len() == 0 {
    //                 // Punishments not yet set
    //                 info!("TRANSFER_BATCH: Lifetime reached. ID: {}.", batch_id);
    //                 // Set punishments for all statechains involved in batch
    //                 for (state_chain_id, _) in state_chains {
    //                     self.state_chain_punish(&db_read, &db_write, state_chain_id.clone())?;
    //                     punished_state_chains.push(state_chain_id.clone());
    //
    //                     // Remove TransferData involved. Ignore failed update err since Transfer data may not exist.
    //                     let _ = db_remove(&db_write, &state_chain_id, Table::Transfer);
    //
    //                     info!(
    //                         "TRANSFER_BATCH: Transfer data deleted. State Chain ID: {}.",
    //                         state_chain_id
    //                     );
    //                 }
    //
    //                 db_update(
    //                     &db_write,
    //                     &batch_id,
    //                     Table::TransferBatch,
    //                     vec![Column::PunishedStateChains],
    //                     vec![&db_ser(punished_state_chains)?],
    //                 )?;
    //
    //                 info!(
    //                     "TRANSFER_BATCH: Punished all state chains in failed batch. ID: {}.",
    //                     batch_id
    //                 );
    //             }
    //             return Err(SEError::Generic(String::from("Transfer Batch ended.")));
    //         }
    //     }
    //
    //     // return status of transfers
    //     Ok(TransferBatchDataAPI {
    //         state_chains,
    //         finalized,
    //     })
    // }

    fn prepare_sign_tx(
        &self,
        prepare_sign_msg: PrepareSignTxMsg,
    ) -> Result<()> {
        let user_id = prepare_sign_msg.shared_key_id;
        self.check_user_auth(&user_id)?;

        // Which protocol are we signing for?
        match prepare_sign_msg.protocol {
            Protocol::Withdraw => {
                // Verify withdrawal has been authorised via presense of withdraw_sc_sig
                if let Err(_) = self.database.has_withdraw_sc_sig(user_id){
                    return Err(SEError::Generic(String::from(
                        "Withdraw has not been authorised. /withdraw/init must be called first.",
                    )));
                }

                // Verify unsigned withdraw tx to ensure co-sign will be signing the correct data
                tx_withdraw_verify(&prepare_sign_msg, &self.config.fee_address, &self.config.fee_withdraw)?;

                let tx_backup = self.database.get_backup_transaction(user_id)?;

                // Check funding txid UTXO info
                let tx_backup_input = tx_backup.input.get(0).unwrap().previous_output.to_owned();
                if prepare_sign_msg
                    .tx
                    .input
                    .get(0)
                    .unwrap()
                    .previous_output
                    .to_owned()
                    != tx_backup_input
                {
                    return Err(SEError::Generic(String::from(
                        "Incorrect withdraw transacton input.",
                    )));
                }

                // Update UserSession with withdraw tx info
                let sig_hash = get_sighash(
                    &prepare_sign_msg.tx,
                    &0,
                    &prepare_sign_msg.input_addrs[0],
                    &prepare_sign_msg.input_amounts[0],
                    &self.config.network,
                );

                self.database.update_withdraw_tx_sighash(&user_id, sig_hash, prepare_sign_msg.tx)?;

                info!(
                    "WITHDRAW: Withdraw tx ready for signing. User ID: {:?}.",
                    user_id
                );
            }
            _ => {
                // Verify unsigned backup tx to ensure co-sign will be signing the correct data
                tx_backup_verify(&prepare_sign_msg)?;

                let sig_hash = get_sighash(
                    &prepare_sign_msg.tx,
                    &0,
                    &prepare_sign_msg.input_addrs[0],
                    &prepare_sign_msg.input_amounts[0],
                    &self.config.network,
                );

                self.database.update_sighash(&user_id, sig_hash)?;


                // Only in deposit case add backup tx to UserSession
                if prepare_sign_msg.protocol == Protocol::Deposit {
                    self.database.update_user_backup_tx(&user_id, prepare_sign_msg.tx)?;
                }

                info!(
                    "DEPOSIT: Backup tx ready for signing. Shared Key ID: {}.",
                    user_id
                );
            }
        }

        Ok(())
    }
}

#[get("/info/fee", format = "json")]
pub fn get_fees(sc_entity: State<SCE>) -> Result<Json<StateEntityFeeInfoAPI>> {
    match sc_entity.get_fees() {
        Ok(res) => return Ok(Json(res)),
        Err(e) => return Err(e),
    }
}

#[get("/info/statechain/<state_chain_id>", format = "json")]
pub fn get_statechain(
    sc_entity: State<SCE>,
    state_chain_id: String,
) -> Result<Json<StateChainDataAPI>> {
    get_statechain_inner::<DB>(sc_entity, state_chain_id) 
}

#[get("/mockdb/info/statechain/<state_chain_id>", format = "json")]
pub fn mockdb_get_statechain(
    sc_entity: State<StateChainEntity<MockDatabase>>,
    state_chain_id: String,
) -> Result<Json<StateChainDataAPI>> {
    get_statechain_inner::<MockDatabase>(sc_entity, state_chain_id) 
}

pub fn get_statechain_inner<T: Database + Send + Sync + 'static> (
    sc_entity: State<StateChainEntity<T>>,
    state_chain_id: String,
) -> Result<Json<StateChainDataAPI>> {
    match sc_entity.get_statechain_data_api(Uuid::from_str(&state_chain_id).unwrap()) {
        Ok(res) => return Ok(Json(res)),
        Err(e) => return Err(e),
    }
}

#[get("/info/root", format = "json")]
pub fn get_smt_root(
    sc_entity: State<SCE>
) -> Result<Json<Option<Root>>> {
    println!("route get_smt_root");
    match sc_entity.get_smt_root() {
        Ok(res) => return Ok(Json(res)),
        Err(e) => return Err(e),
    }
}

#[post("/info/proof", format = "json", data = "<smt_proof_msg>")]
pub fn get_smt_proof(
    sc_entity: State<SCE>,
    smt_proof_msg: Json<SmtProofMsgAPI>,
) -> Result<Json<Option<Proof>>> {
    match sc_entity.get_smt_proof(smt_proof_msg.into_inner()) {
        Ok(res) => return Ok(Json(res)),
        Err(e) => return Err(e),
    }
}

#[get("/info/transfer-batch/<batch_id>", format = "json")]
pub fn get_transfer_batch_status(
    sc_entity: State<SCE>,
    batch_id: String,
) -> Result<Json<TransferBatchDataAPI>> {
    match sc_entity.get_transfer_batch_status(Uuid::from_str(&batch_id).unwrap()) {
        Ok(res) => return Ok(Json(res)),
        Err(e) => return Err(e),
    }
}

#[post("/prepare-sign", format = "json", data = "<prepare_sign_msg>")]
pub fn prepare_sign_tx(
    sc_entity: State<SCE>,
    prepare_sign_msg: Json<PrepareSignTxMsg>,
) -> Result<Json<()>> {
    match sc_entity.prepare_sign_tx(prepare_sign_msg.into_inner()) {
        Ok(res) => return Ok(Json(res)),
        Err(e) => return Err(e),
    }
}

// Utily functions for StateChainEntity to be used throughout codebase.
impl SCE {
    /// Query an Electrum Server for a transaction's confirmation status.
    /// Return Ok() if confirmed or Error if not after some waiting period.
    pub fn verify_tx_confirmed(&self, txid: &String) -> Result<()> {
        let mut electrum: Box<dyn Electrumx> = if self.config.testing_mode {
            Box::new(MockElectrum::new())
        } else {
            Box::new(ElectrumxClient::new(self.config.electrum_server.clone()).unwrap())
        };

        info!(
            "DEPOSIT: Waiting for funding transaction confirmation. Txid: {}",
            txid
        );

        let mut is_broadcast = 0; // num blocks waited for tx to be broadcast
        let mut is_mined = 0; // num blocks waited for tx to be mined
        while is_broadcast < 3 {
            // Check for tx broadcast. If not after 3*(block time) then return error.
            match electrum.get_transaction_conf_status(txid.clone(), false) {
                Ok(res) => {
                    // Check for tx confs. If none after 10*(block time) then return error.
                    if res.confirmations.is_none() {
                        is_mined += 1;
                        if is_mined > 9 {
                            warn!("Funding transaction not mined after 10 blocks. Deposit failed. Txid: {}", txid);
                            return Err(SEError::Generic(String::from("Funding transaction failure to be mined - consider increasing the fee. Deposit failed.")));
                        }
                        thread::sleep(Duration::from_millis(self.config.block_time));
                    } else {
                        // If confs increase then wait 6*(block time) and return Ok()
                        info!(
                            "Funding transaction mined. Waiting for 6 blocks confirmation. Txid: {}",
                            txid
                        );
                        thread::sleep(Duration::from_millis(6 * self.config.block_time));
                        return Ok(());
                    }
                }
                Err(_) => {
                    is_broadcast += 1;
                    thread::sleep(Duration::from_millis(self.config.block_time));
                }
            }
        }
        return Err(SEError::Generic(String::from(
            "Funding Transaction not found in blockchain. Deposit failed.",
        )));
    }

    // Set state chain time-out
    pub fn state_chain_punish(
        &self,
        state_chain_id: Uuid,
    ) -> Result<()> {
        let sc_locked_until = self.database.get_sc_locked_until(state_chain_id)?;

        if is_locked(sc_locked_until).is_err() {
            return Err(SEError::Generic(String::from(
                "State chain is already locked. This should not be possible.",
            )));
        }

        self.database.update_locked_until(&state_chain_id,
            &get_locked_until(self.config.punishment_duration as i64)?)?;

        info!(
            "PUNISHMENT: State Chain ID: {} locked for {}s.",
            state_chain_id, self.config.punishment_duration
        );
        Ok(())
    }

    /// Check if user has passed authentication.
    pub fn check_user_auth(&self, user_id: &Uuid) -> Result<()> {
        // check authorisation id is in DB (and TOOD: check password?)
        if let Err(_) = self.database.get_user_auth(*user_id) {
            return Err(SEError::AuthError);
        }
        Ok(())
    }

    fn get_transfer_batch_status(
        &self,
        batch_id: Uuid,
    ) -> Result<TransferBatchDataAPI> {
        //let batch_id = Uuid::from_str(&batch_id).unwrap();

        let tbd = self.database.get_transfer_batch_data(batch_id)?;

        // Check if all transfers are complete. If so then all transfers in batch can be finalized.
        if !tbd.finalized {
            let mut state_chains_copy = tbd.state_chains.clone();
            state_chains_copy.retain(|_, &mut v| v == false);
            if state_chains_copy.len() == 0 {
                self.finalize_batch(batch_id)?;
                info!(
                    "TRANSFER_BATCH: All transfers complete in batch. Finalized. ID: {}.",
                    batch_id
                );
            }
            // Check batch is still within lifetime
            if transfer_batch_is_ended(tbd.start_time, self.config.batch_lifetime as i64) {
                let mut punished_state_chains: Vec<Uuid> =
                    self.database.get_punished_state_chains(batch_id)?;


                if punished_state_chains.len() == 0 {
                    // Punishments not yet set
                    info!("TRANSFER_BATCH: Lifetime reached. ID: {}.", batch_id);
                    // Set punishments for all statechains involved in batch
                    for (state_chain_id, _) in tbd.state_chains {
                        self.state_chain_punish(state_chain_id.clone())?;
                        punished_state_chains.push(state_chain_id.clone());

                        // Remove TransferData involved. Ignore failed update err since Transfer data may not exist.
                        let _ = self.database.remove_transfer_data(&state_chain_id);

                        info!(
                            "TRANSFER_BATCH: Transfer data deleted. State Chain ID: {}.",
                            state_chain_id
                        );
                    }

                    self.database.update_punished(&batch_id, punished_state_chains)?;

                    info!(
                        "TRANSFER_BATCH: Punished all state chains in failed batch. ID: {}.",
                        batch_id
                    );
                }
                return Err(SEError::Generic(String::from("Transfer Batch ended.")));
            }
        }

        // return status of transfers
        Ok(TransferBatchDataAPI {
            state_chains: tbd.state_chains,
            finalized: tbd.finalized,
        })
    }
}

<<<<<<< HEAD
impl<T: Database + Send + Sync + 'static> Storage for StateChainEntity<T> {

=======
impl Storage for SCE {
>>>>>>> 9806c79c
     /// Update the database and the mainstay slot with the SMT root, if applicable
     fn update_root(&self, root: &Root) -> Result<i64> {
         let db = &self.database;

        match &self.config.mainstay {
            Some(c) => match root.attest(&c) {
                Ok(_) => (),
                Err(e) => return Err(SEError::SharedLibError(e.to_string())),
            },
            None => (),
        };

        let id = db.root_update(root)?;
        Ok(id)
     }

    // Update SMT with new (key: value) pair and update current root value
    fn update_smt(
        &self,
        funding_txid: &String,
        proof_key: &String,
    ) -> Result<(Option<Root>, Root)> {
        let db = &self.database;
        
        //If mocked out current_root will be randomly chosen
        let current_root = db.get_root(db.root_get_current_id()?)?;
        let new_root_hash = update_statechain_smt(
            &self.config.smt_db_loc,
            &current_root.clone().map(|r| r.hash()),
            funding_txid,
            proof_key,
        )?;

        let new_root = Root::from_hash(&new_root_hash.unwrap());
        self.update_root(&new_root)?; // Update current root

        Ok((current_root, new_root))
    }

    fn get_smt_root(&self) -> Result<Option<Root>> {
        Ok(self.database.get_root(self.database.root_get_current_id()?)?)
    }

    /// Update the database with the latest available mainstay attestation info
    fn get_confirmed_smt_root(&self) -> Result<Option<Root>> {
        use crate::shared_lib::mainstay::{Commitment, CommitmentIndexed,
            CommitmentInfo, MainstayAPIError};

        let db = &self.database;

        fn update_db_from_ci<U: Database>(
            db: &U,
            ci: &CommitmentInfo,
            ) -> Result<Option<Root>> {
                let mut root = Root::from_commitment_info(ci);
                let current_id = db.root_get_current_id()?;
                let mut id;
                for x in 0..=current_id - 1 {
                    id = current_id - x;
                    let root_get = db.get_root(id)?;
                    match root_get {
                        Some(r) => {
                            if r.hash() == ci.commitment().to_hash() {
                                match r.id() {
                                    Some(r_id) => {
                                        root.set_id(&r_id);
                                        break;
                                    }
                                    None => (),
                                }
                            }
                        }
                        None => (),
                    };
                }

                let root = root;

                match db.root_update(&root) {
                    Ok(_) => {
                        Ok(Some(root))
                    }
                    Err(e) => Err(e),
                }
            }


            match &self.config.mainstay {
                Some(conf) => {

                    match &db.get_confirmed_smt_root()? {
                        Some(cr_db) => {
                        //Search for update

                        //First try to find the latest root in the latest commitment
                        let result = match &CommitmentInfo::from_latest(conf) {
                            Ok(ci) => match cr_db.commitment_info() {
                                Some(ci_db) => {
                                    if ci_db == ci {
                                        Ok(Some(cr_db.clone()))
                                    } else {
                                        update_db_from_ci(db, ci)
                                    }
                                }
                                None => update_db_from_ci(db, ci),
                            },
                            Err(e) => Err(SEError::SharedLibError(e.to_string())),
                        };

                        //Search for the roots in historical mainstay commitments if not found from latest
                        match result? {
                            Some(r) => Ok(Some(r)),
                            None => {
                                let current_id = db.root_get_current_id()?;
                                for x in 0..=current_id - 1 {
                                    let id = current_id - x;
                                    let _ = match db.get_root(id)? {
                                        Some(r) => {
                                            match &CommitmentInfo::from_commitment(
                                                conf,
                                                &Commitment::from_hash(&r.hash()),
                                            ) {
                                                Ok(ci) => {
                                                    let mut root = Root::from_commitment_info(ci);
                                                    root.set_id(&id);
                                                    //Latest confirmed commitment found. Updating db
                                                    return match self.database.root_update(&root) {
                                                        Ok(_) => Ok(Some(root)),
                                                        Err(e) => Err(e),
                                                    };
                                                }

                                                //MainStay::NotFoundRrror is acceptable - continue the search. Otherwise return the error
                                                Err(e) => match e.downcast_ref::<MainstayAPIError>() {
                                                    Some(e) => match e {
                                                        MainstayAPIError::NotFoundError(_) => (),
                                                        _ => {
                                                            return Err(SEError::Generic(e.to_string()))
                                                        }
                                                    },
                                                    None => {
                                                        return Err(SEError::Generic(e.to_string()))
                                                    }
                                                },
                                            };
                                        }
                                        None => (),
                                    };
                                }
                                Ok(None)
                            }
                        }
                    }
                    None => match &CommitmentInfo::from_latest(conf) {
                        Ok(ci) => update_db_from_ci(db,ci),
                        Err(e) => Err(SEError::SharedLibError(e.to_string())),
                    },
                }
            }
            None => Ok(None),
        }
    }


    fn get_root(&self, id: i64) -> Result<Option<Root>> {
<<<<<<< HEAD
        self.database.get_root(id)
=======
        cfg_if! {
            if #[cfg(test)]{
                //Create a new mock database
                let db = &mut DB::new();
                // Set the expectations
                //Current id is 1
                db.expect_get_root().returning(|_| Ok(Some(Root::from_random())));
            } else {
                let db = &self.database;
           }
        }
        db.get_root(id)
>>>>>>> 9806c79c
    }



//    fn save_user_session(&self, id: &Uuid, auth: String, proof_key: String)
        //-> Result<()>;


  // fn save_statechain(&self, statechain_id: &Uuid, statechain: &StateChain,
                            //amount: i64,
                            //user_id: &Uuid) -> Result<()>;

    //fn save_backup_tx(&self, statechain_id: &Uuid, backup_tx: &Transaction)
     //   -> Result<()>;

    //Returns: (new_root, current_root)
    //fn update_smt(&self, backup_tx: &Transaction, proof_key: &String)
     //   -> Result<(Option<Root>, Root)>;

    //fn save_ecdsa(&self, user_id: &Uuid,
    //    first_msg: party_one::KeyGenFirstMsg) -> Result<()>;


    //fn get_confirmed_root(&self, id: &i64) -> Result<Option<Root>>;

    //fn get_root(&self, id: &i64) -> Result<Option<Root>>;

    //fn update_root(&self, root: &Root) -> Result<i64>;


    fn get_statechain(&self, state_chain_id: Uuid) -> Result<StateChain> {
        self.database.get_statechain(state_chain_id)
    }

    fn get_statechain_data_api(
        &self,
        state_chain_id: Uuid,
    ) -> Result<StateChainDataAPI> {

        //let state_chain_id = Uuid::from_str(&state_chain_id).unwrap();

        let state_chain = self.database.get_statechain_amount(state_chain_id)?;
        let tx_backup = self.database.get_backup_transaction(state_chain_id)?;

        Ok({
            StateChainDataAPI {
                amount: state_chain.amount as u64,
                utxo: tx_backup.input.get(0).unwrap().previous_output,
                chain: state_chain.chain.chain,
            }
        })
    }


    //fn authorise_withdrawal(&self, user_id: &Uuid, signature: StateChainSig) -> Result<()>;

    // /withdraw/confirm
    //fn confirm_withdrawal(&self, user_id: &Uuid, address: &String)->Result<()>;

    // /transfer/sender
    //fn init_transfer(&self, user_id: &Uuid, sig: &StateChainSig)->Result<()>;

    // Returns statechain_id, sstatechain_sig_str, x1_str
    //fn get_transfer(&self, statechain_id: &Uuid) -> Result<(Uuid, StateChainSig, FE)>;

    //Returns party1_private_str, party2_public_str
    //fn get_transfer_ecdsa_pair(&self, user_id: &Uuid) -> Result<Party1Private, GE>;

    //fn finalize_transfer(&self, &Option<BatchData>, tf_data: &TransferFinalizeData);

    //fn batch_transfer_exists(&self, batch_id: &Uuid, sig: &StateChainSig)-> bool;

    // /transfer/batch/init
    //fn init_batch_transfer(&self, batch_id: &Uuid,
     //                   state_chains: &HashMap<Uuid, bool>) -> Result<()>;




    // Update the locked until time of a state chain (used for punishment)
    //fn update_locked_until(&self, state_chain_id: &Uuid, time: &NaiveDateTime);

    //Update the list of punished state chains
    //fn update_punished(&self, punished: &Vec<Uuid>);

}

#[cfg(test)]
pub mod mocks {
    use super::{Mock,Matcher,mock};

    pub mod ms {
        use super::*;
        pub fn commitment_proof_not_found() -> Mock {
            mock("GET", Matcher::Regex(r"^/commitment/commitment\?commitment=[abcdef\d]{64}".to_string()))

               .with_header("Content-Type", "application/json")
                .with_body("{\"error\":\"Not found\",\"timestamp\":1596123963077,
                \"allowance\":{\"cost\":3796208}}")
        }

        pub fn post_commitment() -> Mock {
            mock("POST", "/commitment/send")
            .match_header("content-type", "application/json")
            .with_body(serde_json::json!({"response":"Commitment added","timestamp":1541761540,"allowance":{"cost":4832691}}).to_string())
            .with_header("content-type", "application/json")
        }

        pub fn commitment() -> Mock {
            mock("GET", "/latestcommitment?position=1")
               .with_header("Content-Type", "application/json")
               .with_body("{
                   \"response\":
                    {
                        \"commitment\": \"71c7f2f246caf3e4f0b94ea4ad54b6c506687069bf1e17024cd5961b0df78d6d\",
                        \"merkle_root\": \"47fc767ebc5095133d6de9a060c248c115b3fdf5f30921de2ee111225690de01\",
                        \"txid\": \"4be7f5fbd3272cec65e520f5b04c79c2059548c4576558aac3f4f6655138d5d4\"
                    },
                    \"timestamp\": 1548329166363,
                    \"allowance\":
                    {
                        \"cost\": 3119659
                    }
                }")
        }

        pub fn commitment_proof() -> Mock {
            mock("GET",
                        "/commitment/commitment?commitment=71c7f2f246caf3e4f0b94ea4ad54b6c506687069bf1e17024cd5961b0df78d6d")
                        .with_header("Content-Type", "application/json")
                        .with_body("{\"response\":{
                            \"attestation\":{\"merkle_root\":\"47fc767ebc5095133d6de9a060c248c115b3fdf5f30921de2ee111225690de01\",
                    \"txid\":\"4be7f5fbd3272cec65e520f5b04c79c2059548c4576558aac3f4f6655138d5d4\",\"confirmed\":true,
                    \"inserted_at\":\"12:07:54 05/02/2020 UTC\"},
                    \"merkleproof\":{\"position\":1,
                    \"merkle_root\":\"47fc767ebc5095133d6de9a060c248c115b3fdf5f30921de2ee111225690de01\",
                    \"commitment\":\"71c7f2f246caf3e4f0b94ea4ad54b6c506687069bf1e17024cd5961b0df78d6d\",
                    \"ops\":[{\"append\":false,\"commitment\":\"31e66288b9074bcfeb3bc5734f2d0b189ad601b61f86b8241ee427648b59fdbc\"},
                    {\"append\":true,\"commitment\":\"60da74551926c4283dd4b4e295d2a1eb5147b5cf6c7c2019e8b64c22a1ba5bab\"},{\"append\":true,
                    \"commitment\":\"94adb04ab09036fbc6cc164ec6df4d9d8fba45bcd7901a03d2e91b123071a5ec\"}]}}
                    ,\"timestamp\":1593160486862,
                    \"allowance\":{\"cost\":17954530}
                    }")
        }

    }

}

#[cfg(test)]
pub mod tests {
    use super::*;
    use crate::shared_lib::mainstay;
    use crate::MockDatabase;
    use std::str::FromStr;
    use std::convert::TryInto;

    // Useful data structs for tests throughout codebase
    pub static BACKUP_TX_NO_SIG: &str = "{\"version\":2,\"lock_time\":0,\"input\":[{\"previous_output\":\"faaaa0920fbaefae9c98a57cdace0deffa96cc64a651851bdd167f397117397c:0\",\"script_sig\":\"\",\"sequence\":4294967295,\"witness\":[]}],\"output\":[{\"value\":9000,\"script_pubkey\":\"00148fc32525487d2cb7323c960bdfb0a5ee6a364738\"}]}";
    pub static STATE_CHAIN_SIG: &str = "{ \"purpose\": \"TRANSFER\", \"data\": \"024d4b6cd1361032ca9bd2aeb9d900aa4d45d9ead80ac9423374c451a7254d0766\", \"sig\": \"3045022100e1171094db96e68392bb2a72695dc7cbce86db7be9d2e943444b6fa08877eec9022036dc63a3b2536d8e2327e0f44ff990f18e6166dce66d87bdcb57f825158a507c\"}";
    pub static PARTY_1_PRIVATE: &str = "{\"x1\":\"36f0733c49c7c500845ce8c8528700a5766bb2be0afb3dc6a92609bdeb7d77de\",\"paillier_priv\":{\"p\":\"150868972667051630375631289145931811000926269697172215034129550299519830596932237114864076011910332526564014374880702421540181692143893778193268394508356621097793334071789326969733477612737448744970159004363244991682697217411574313037164309131787024001958133617279097706925728557760967475682234607674230244397\",\"q\":\"122604155030420179713896927958393174492845903159909866799286880352148165272070472842234696094969924097112221990618586011682737086679586235795050785989838852426407767438224718505007700566694816217355837730739352784228079347155718834896806259316377005605429791326022985755525955843192908883717457575135889036987\"},\"c_key_randomness\":\"8031148b56d2d9e3323994fb1ca7038083dd86cbd3b41867bdddd8a7b8d95c4e8a0fe5c3be0cf45ebbe3dc637055eecab4f82da9b3071b6302aaf8eed54aaa544822605c849573e1d85a9367fb1a8760958ca5dabd497a642e8dd0286b354a47384dbd10b2aa4a4feeb3b389332029515e61aa1d1c746b2584ef8ebb250b27612e22d184282afdc63773a0b0a40cafb4011fd014c2c189ac016a367012f94eff3e47e77d088f2d7db485b03feecd0d60ffe2837ffe7af54b7fd8636725240c31ccdb9d7dffc1e49f4c480ff30e545cb5b7faa771c211cf9d8e4287cdddba075a85bb95213dec06d9322624872e9d80a41f15cd900118f8b89f16cd5c332ef484\"}";
    pub static PARTY_2_PUBLIC: &str = "{\"x\":\"5220bc6ebcc83d0a1e4482ab1f2194cb69648100e8be78acde47ca56b996bd9e\",\"y\":\"8dfbb36ef76f2197598738329ffab7d3b3a06d80467db8e739c6b165abc20231\"}";


    pub fn test_sc_entity(db: MockDatabase) -> SCE {
        let mut sc_entity = SCE::load(db).unwrap();
        sc_entity.config.mainstay = Some(mainstay::MainstayConfig::mock_from_url(&test_url()));
        sc_entity
    }

    fn test_url() -> String {
        String::from(&mockito::server_url())
    }

    #[test]
    #[serial]
    fn test_verify_root() {
        let mut db = MockDatabase::new();
        db.expect_root_update().returning(|_| Ok(1 as i64));
        db.expect_root_get_current_id().returning(|| Ok(1 as i64));
        db.expect_get_root().returning(|_| Ok(None));
        db.expect_root_get_current_id().returning(|| Ok(1 as i64));
        db.expect_get_root().returning(|_x| Ok(Some(Root::from_random())));
        db.expect_root_update().returning(|_x| Ok(1));
        db.expect_get_confirmed_smt_root().returning(||Ok(Some(Root::from_random())));

        let sc_entity = test_sc_entity(db);

        //No commitments initially
        let _m = mocks::ms::commitment_proof_not_found();

        assert_eq!(sc_entity.get_smt_root().unwrap(), None, "expected Ok(None)");

        let com1 = mainstay::Commitment::from_str(
            "71c7f2f246caf3e4f0b94ea4ad54b6c506687069bf1e17024cd5961b0df78d6d")
            .unwrap();

        let root1 = Root::from_hash(&com1.to_hash());

        assert_eq!(root1.hash(), com1.to_hash(), "expected roots to match");

        let _m_send = mocks::ms::post_commitment().create();

        let _root1_id = match sc_entity.update_root(&root1) {
            Ok(id) => id,
            Err(e) => {
                assert!(false, e.to_string());
                0
            }
        };

        // Root posted but not confirmed yet

        //Update the local copy of root1
        //let root1 = db_root_get(&db_read, &(root1_id as i64)).unwrap().unwrap();

        assert!(root1.is_confirmed() == false);

        //Some time later, the root is committed to mainstay
        let _m_com = mocks::ms::commitment().create();
        let _m_com_proof = mocks::ms::commitment_proof().create();

        //The root should be confirmed now
        let rootc = sc_entity.get_confirmed_smt_root().unwrap().unwrap();



        assert!(rootc.is_confirmed(), "expected the root to be confirmed");

        //let root1 = db_root_get(&db_read, &(root1_id as i64)).unwrap().unwrap();

        assert_eq!(rootc.hash(), root1.hash(), "expected equal Root hashes:\n{:?}\n\n{:?}", rootc, root1);

        assert!(rootc.is_confirmed(), "expected root to be confirmed");
    }

    #[test]
    #[serial]
    fn test_update_root_smt() {
        let mut db = MockDatabase::new();
        db.expect_root_update().returning(|_| Ok(1 as i64));
        db.expect_root_get_current_id().returning(|| Ok(1 as i64));
        db.expect_get_root().returning(|_| Ok(None));
        db.expect_root_get_current_id().returning(|| Ok(1 as i64));
        db.expect_get_root().returning(|_x| Ok(Some(Root::from_random())));
        db.expect_root_update().returning(|_x| Ok(1));
        db.expect_get_confirmed_smt_root().returning(||Ok(Some(Root::from_random())));
        let sc_entity = test_sc_entity(db);

        //Mainstay post commitment mock
        let _m = mocks::ms::post_commitment().create();

        let (_, new_root) = sc_entity.update_smt(
            &"1dcaca3b140dfbfe7e6a2d6d7cafea5cdb905178ee5d377804d8337c2c35f62e".to_string(),
            &"026ff25fd651cd921fc490a6691f0dd1dcbf725510f1fbd80d7bf7abdfef7fea0e".to_string(),
        )
        .unwrap();

        let hash_exp: [u8;32] =
        hex::decode("bdb8618ea37b27b771da7609b30860568f3e81a2951e62b03f76cd34b14242fc")
                    .unwrap()[..].try_into().unwrap();

        assert_eq!(new_root.hash(),
                hash_exp,
                "new root incorrect");

    }

}<|MERGE_RESOLUTION|>--- conflicted
+++ resolved
@@ -310,21 +310,6 @@
     sc_entity: State<SCE>,
     state_chain_id: String,
 ) -> Result<Json<StateChainDataAPI>> {
-    get_statechain_inner::<DB>(sc_entity, state_chain_id) 
-}
-
-#[get("/mockdb/info/statechain/<state_chain_id>", format = "json")]
-pub fn mockdb_get_statechain(
-    sc_entity: State<StateChainEntity<MockDatabase>>,
-    state_chain_id: String,
-) -> Result<Json<StateChainDataAPI>> {
-    get_statechain_inner::<MockDatabase>(sc_entity, state_chain_id) 
-}
-
-pub fn get_statechain_inner<T: Database + Send + Sync + 'static> (
-    sc_entity: State<StateChainEntity<T>>,
-    state_chain_id: String,
-) -> Result<Json<StateChainDataAPI>> {
     match sc_entity.get_statechain_data_api(Uuid::from_str(&state_chain_id).unwrap()) {
         Ok(res) => return Ok(Json(res)),
         Err(e) => return Err(e),
@@ -519,12 +504,7 @@
     }
 }
 
-<<<<<<< HEAD
 impl<T: Database + Send + Sync + 'static> Storage for StateChainEntity<T> {
-
-=======
-impl Storage for SCE {
->>>>>>> 9806c79c
      /// Update the database and the mainstay slot with the SMT root, if applicable
      fn update_root(&self, root: &Root) -> Result<i64> {
          let db = &self.database;
@@ -690,22 +670,7 @@
 
 
     fn get_root(&self, id: i64) -> Result<Option<Root>> {
-<<<<<<< HEAD
         self.database.get_root(id)
-=======
-        cfg_if! {
-            if #[cfg(test)]{
-                //Create a new mock database
-                let db = &mut DB::new();
-                // Set the expectations
-                //Current id is 1
-                db.expect_get_root().returning(|_| Ok(Some(Root::from_random())));
-            } else {
-                let db = &self.database;
-           }
-        }
-        db.get_root(id)
->>>>>>> 9806c79c
     }
 
 
