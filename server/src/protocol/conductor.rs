//! Conductor
//!
//! Conductor swap protocol trait and implementation. Full protocol descritpion can be found in Conductor Trait.

pub use super::super::Result;
use crate::error::SEError;
use shared_lib::{structs::*, util::keygen::Message, Verifiable, blinded_token::{BSTSenderData, BlindedSpendSignature, BlindedSpendToken}};
extern crate shared_lib;
use crate::server::StateChainEntity;

use bitcoin::{
    hashes::{sha256d, Hash},
    secp256k1::{Secp256k1, Signature,PublicKey, SecretKey},
};
use rocket::State;
use rocket_contrib::json::Json;
use uuid::Uuid;
use mockall::predicate::*;
use mockall::*;
use cfg_if::cfg_if;
use std::collections::HashMap;
use bisetmap::BisetMap;
use crate::protocol::withdraw::Withdraw;
use crate::Database;
#[cfg(test)]
use std::sync::{Mutex, Arc};
use curv::FE;


static DEFAULT_TIMEOUT: u64 = 100;

//Generics cannot be used in Rocket State, therefore we define the concrete
//type of StateChainEntity here
cfg_if! {
    if #[cfg(any(test,feature="mockdb"))]{
        use crate::MockDatabase;
        type SCE = StateChainEntity::<MockDatabase>;
    } else {
        use crate::PGDatabase;
        type SCE = StateChainEntity::<PGDatabase>;
    }
}

/// Struct serialized to string to be used as Blind sign token message
#[derive(Serialize, Deserialize, Debug)]
pub struct BlindedSpentTokenMessage {
    swap_id: Uuid,
    nonce: Uuid
}
impl BlindedSpentTokenMessage {
    pub fn new(swap_id: Uuid) -> Self {
        BlindedSpentTokenMessage {
            swap_id,
            nonce: Uuid::new_v4()
        }
    }
}

/// Conductor protocol trait. Comments explain client and server side of swap protocol.
#[automock]
pub trait Conductor {
    /// API: Poll Conductor to check for status of registered utxo. Return Ok if still waiting
    /// or swap_id if swap round has begun.
    fn poll_utxo(&self, state_chain_id: &Uuid) -> Result<Option<Uuid>>;

    /// API: Poll Conductor to check for status of swap.
    fn poll_swap(&self, swap_id: &Uuid) -> Result<Option<SwapStatus>>;

    /// API: Get information about a swap.
    fn get_swap_info(&self, swap_id: &Uuid) -> Result<Option<SwapInfo>>;

    /// API: Phase 0:
    ///     - Alert Conductor of desire to take part in a swap. Provide StateChainSig to prove
    ///         ownership of StateChain
    fn register_utxo(&self, register_utxo_msg: &RegisterUtxo) -> Result<()>;

    // Phase 1: Conductor waits until there is a large enough pool of registered UTXOs of the same size, when
    // such a pool is found Conductor generates a SwapToken and marks each UTXO as "in phase 1 of swap with id: x".
    // When a participant calls poll_utxo they see that their UTXO is involved in a swap. When they call
    // poll_swap they receive the SwapStatus and SwapToken for the swap. They now move on to phase 1.

    /// API: Phase 1:
    ///    - Participants signal agreement to Swap parameters by signing the SwapToken. They also provide
    ///         a fresh SCE_Address and e_prime for blind spend token.
    fn swap_first_message(&self, swap_msg1: &SwapMsg1) -> Result<()>;

    // Phase 2: Iff all participants have successfuly carried out Phase 1 then Conductor generates a blinded token
    // for each participant and marks each UTXO as "in phase 2 of swap with id: x". Upon polling the
    // participants receive 1 blinded token each.

    //get the blinded spend token required for second message
    //only possible after the first message
    fn get_blinded_spend_signature(&self, swap_id: &Uuid, statechain_id: &Uuid) -> Result<BlindedSpendSignature>;

    /// API: Phase 3:
    ///    - Participants create a new Tor identity and "spend" their blinded token to receive one
    //         of the SCEAddress' input in phase 1.
    fn swap_second_message(&self, swap_msg2: &SwapMsg2) -> Result<SCEAddress>;

    fn get_address_from_blinded_spend_token(&self, bst: &BlindedSpendToken) -> Result<SCEAddress>;

    // Phase 3: Participants carry out transfer_sender() and signal that this transfer is a part of
    // swap with id: x. Participants carry out corresponding transfer_receiver() and provide their
    // commitment Comm(state_chain_id, nonce), to be used later as proof of completeing the protocol
    // if the swap fails.

    // Phase 4: The protocol is now complete for honest and live participants. If all transfers are
    // completed before swap_token.time_out time has passed since the first transfer_sender() is performed
    // then the swap is considered complete and all transfers are finalized.
    //
    // On the other hand if swap_token.time_out time passes before all transfers are complete then all
    // transfers are rewound and no state chains involved in the swap have been transferred.
    // The coordinator can now publish the list of signatures which signal the participants' commitment
    // to the batch transfer. This can be included in the SCE public API so that all clients can access a
    // list of those StateChains that have caused recent failures. Participants that completed their
    // transfers can reveal the nonce to the their Comm(state_chain_id, nonce) and thus prove which
    // StateChain they own and should not take any responsibility for the failure.
}

#[allow(dead_code)]
#[derive(Serialize, Deserialize, Debug, Clone, PartialEq, Eq, Hash, Copy)]
pub enum SwapStatus {
    Phase1,
    Phase2,
    Phase3,
}

/// Struct defines a Swap. This is signed by each participant as agreement to take part in the swap.
#[derive(Serialize, Deserialize, Debug, Clone)]
pub struct SwapToken {
    id: Uuid,
    amount: u64,
    time_out: u64,
    state_chain_ids: Vec<Uuid>,
}

impl SwapToken {
    /// Create message to be signed
    fn to_message(&self) -> Result<Message> {
        let mut str = self.amount.to_string();
        str.push_str(&self.time_out.to_string());
        str.push_str(&format!("{:?}", self.state_chain_ids));
        let hash = sha256d::Hash::hash(&str.as_bytes());
        Ok(Message::from_slice(&hash)?)
    }

    /// Generate Signature for change of state chain ownership
    pub fn sign(&self, proof_key_priv: &SecretKey) -> Result<Signature> {
        let secp = Secp256k1::new();
        let message = self.to_message()?;
        Ok(secp.sign(&message, &proof_key_priv))
    }

    /// Verify self's signature for transfer or withdraw
    pub fn verify_sig(&self, pk: &PublicKey, sig: Signature) -> Result<()> {
        match sig.verify(pk,&self.to_message()?) {
            Ok(_) => Ok(()),
            Err(e) => Err(SEError::SwapError(format!("signature does not sign for token: {}",e)))
        }
    }
}

#[allow(dead_code)]
#[derive(Serialize, Deserialize, Debug, Clone)]
pub struct SwapInfo {
    status: SwapStatus,
    swap_token: SwapToken,
    bst_sender_data: BSTSenderData
}

#[derive(Serialize, Deserialize, Debug, Clone)]
pub struct Scheduler {
    //State chain id to requested swap size map
    statechain_swap_size_map: BisetMap<Uuid, u64>,
    //A map of state chain registereds for swap to amount
    statechain_amount_map: BisetMap<Uuid, u64>,
    //A map of state chain id to swap id
    swap_id_map: HashMap<Uuid, Uuid>,
    //A map of swap id to swap info
    swap_info_map: HashMap<Uuid, SwapInfo>,
    //swap id to swap status
    status_map: BisetMap<Uuid, SwapStatus>,
    //swap id to time out
    time_out_map: BisetMap<Uuid, u64>,
    //map of swap_id to output addresses and claimed_nonces
    out_addr_map: HashMap<Uuid, BisetMap<SCEAddress,Option<Uuid>>>,
    //map of swap_id to map of state chain id to bst_e_prime values
    bst_e_prime_map: HashMap<Uuid, HashMap<Uuid, FE>>,
    //map of swap_id to map of state chain id to blinded spend signatures
    bst_sig_map: HashMap<Uuid, HashMap<Uuid, BlindedSpendSignature>>,
}

impl Scheduler {
    pub fn new() -> Self {
        Self {
            statechain_swap_size_map: BisetMap::<Uuid, u64>::new(),
            statechain_amount_map: BisetMap::<Uuid, u64>::new(),
            swap_id_map: HashMap::<Uuid, Uuid>::new(),
            swap_info_map: HashMap::<Uuid, SwapInfo>::new(),
            status_map: BisetMap::<Uuid, SwapStatus>::new(),
            time_out_map: BisetMap::<Uuid, u64>::new(),
            out_addr_map: HashMap::new(),
            bst_e_prime_map: HashMap::new(),
            bst_sig_map: HashMap::new(),
        }
    }

    pub fn get_swap_id(&self, state_chain_id: &Uuid) -> Option<Uuid> {
        self.swap_id_map.get(state_chain_id).cloned()
    }

    pub fn register_amount_swap_size(&mut self, state_chain_id: &Uuid, amount: u64, swap_size: u64) {
        //If there was an amout already registered for this state chain id then
        //remove it from the inverse table before updating
        self.statechain_amount_map.insert(state_chain_id.to_owned(), amount);
        self.statechain_swap_size_map.insert(state_chain_id.to_owned(), swap_size);
    }

    pub fn get_statechain_ids_by_amount(&self, amount: &u64) -> Vec<Uuid> {
        self.statechain_amount_map.rev_get(amount)
    }

    fn register_swap_id(&mut self, state_chain_id: &Uuid, swap_id: &Uuid) -> Option<Uuid> {
        self.swap_id_map.insert(state_chain_id.to_owned(), swap_id.to_owned())
    }

    fn deregister_swap_id(&mut self, state_chain_id: &Uuid) -> Option<Uuid> {
        self.swap_id_map.remove(state_chain_id)
    }

    pub fn insert_swap_info(&mut self, swap_info: &SwapInfo){
        let swap_id = &swap_info.swap_token.id;
        self.swap_info_map.insert(swap_id.to_owned(), swap_info.to_owned());
        for id in &swap_info.swap_token.state_chain_ids {
            self.register_swap_id(id, swap_id);
        }
        self.status_map.insert(swap_id.to_owned(), swap_info.status.to_owned());
        self.time_out_map.insert(swap_id.to_owned(), swap_info.swap_token.time_out);
    }

    pub fn remove_swap_info(&mut self, swap_id: &Uuid) -> Option<SwapInfo>{
        match self.get_swap_info(swap_id) {
            Some(i) => {
                for id in i.to_owned().swap_token.state_chain_ids {
                    self.deregister_swap_id(&id);
                }
                let swap_id = &i.swap_token.id;
                self.swap_info_map.remove(swap_id);
                self.out_addr_map.remove(swap_id);
                self.status_map.insert(swap_id.to_owned(), i.status);
                self.time_out_map.insert(swap_id.to_owned(), i.swap_token.time_out);
                Some(i)
            },
            None => None
        }
    }

    pub fn get_swap_info(&self, swap_id: & Uuid) -> Option<SwapInfo> {
        self.swap_info_map.get(swap_id).cloned()
    }

    pub fn get_swap_status(&self, swap_id: & Uuid) -> Option<SwapStatus> {
        match self.swap_info_map.get(swap_id) {
            None => None,
            Some(i) => Some(i.status.clone()),
        }
    }

    //Attempt to create swap tokens from the swap requests
    //For each amount, the algorithm attempts to collect state chains together into
    //the requested minimum swap size, beginning with the largest, for each requested
    //swap size
    pub fn update_swap_requests(&mut self) {
        //Get amount to sc id map
        let amount_collect: Vec<(u64, Vec<Uuid>)> = self.statechain_amount_map.rev().collect();
        for (amount, sc_id_vec) in amount_collect {
            let mut n_remaining = sc_id_vec.len();
            //Get a reduced swap size map containing items of this amount
            let swap_size_map = BisetMap::<Uuid, u64>::new();
            for id in &sc_id_vec{
                let swap_size = self.statechain_swap_size_map.get(id);
                if(!swap_size.is_empty()){
                    swap_size_map.insert(id.to_owned(), swap_size[0]);
                }
            }

            let swap_size_map = swap_size_map.rev();

            //Loop through swap sizes in descending order
            let mut swap_size_collect = swap_size_map.collect();
            swap_size_collect.sort();
            let swap_size_vec: Vec<usize> = swap_size_collect.iter().map(|x|x.0 as usize).collect();
            let swap_size_max = swap_size_vec.last().expect("expected non-empty vector").to_owned() as usize;
            let mut ids_for_swap = Vec::<Uuid>::new();
            while (!swap_size_collect.is_empty()) {
                //Remove from the back of the vector, which will be the largest swap_size
                let (swap_size, mut sc_ids) = swap_size_collect.pop().unwrap();
                if (n_remaining + ids_for_swap.len() >= swap_size as usize) {
                    //Collect some ids together for a swap
                    while(!sc_ids.is_empty() && ids_for_swap.len() < swap_size_max){
                        let id = sc_ids.pop().unwrap();
                        ids_for_swap.push(id);
                        n_remaining = n_remaining - 1;
                    }
                } else {
                    break;
                }
                //Create a swap token with these ids and clear temporary vector of sc ids
                if (ids_for_swap.len() == swap_size_max || n_remaining == 0){
                    let id = Uuid::new_v4();

                    let swap_token = SwapToken{
                        id: id.clone(),
                        amount,
                        time_out: DEFAULT_TIMEOUT,
                        state_chain_ids: ids_for_swap.clone()};

                    let si = SwapInfo {
                        status: SwapStatus::Phase1,
                        swap_token,
                        bst_sender_data: BSTSenderData::setup()
                    };
                    //Add the swap info to the map of swap infos
                    self.insert_swap_info(&si);
                    //Remove the ids from the request lists
                    while (!ids_for_swap.is_empty()){
                        let id = ids_for_swap.pop().unwrap();
                        //Assert that the number of values that were removed was 1
                        //as a coherence check
                        assert!(self.statechain_swap_size_map.delete(&id).len() == 1);
                        assert!(self.statechain_amount_map.delete(&id).len() == 1);
                    }
                }

                //Push back the remaining sc_ids if there are enough remaining scs for them
                //to be included in a swap
                if(!sc_id_vec.is_empty() && swap_size as usize <= n_remaining){
                    swap_size_collect.push((swap_size, sc_ids));
                }
            }
        }
    }

    //Update the swap info based on the rersults of user first/second messages
<<<<<<< HEAD
    pub fn update_swaps(&mut self) -> Result<()> {
        println!("update swaps");
=======
    pub fn update_swaps(&mut self) {
>>>>>>> 52ef82ff
        for (id, swap_info) in self.swap_info_map.iter_mut() {
            match swap_info.status {
                //Phase 1 - check if all state chain addresses have been received, if so:
                //    - Generate a Blind Spend Tokens for each participant
                //    - Move swap to phase 2
                SwapStatus::Phase1 => {
                    let out_addr_map: &BisetMap<SCEAddress, Option<Uuid>> = match self.out_addr_map.get(&id) {
                        Some(out_addr_map) => out_addr_map,
                        None => return Ok(()) // BisetMap not yet created means no participants have completed swap_msg_1 yet
                    };
                    if (swap_info.swap_token.state_chain_ids.len() == out_addr_map.len()){
                        //All output addresses received.
                        //Generate a list of blinded spend tokens and proceed to phase 2.
                        let swap_id = swap_info.swap_token.id;
                        let scid_bst_map = generate_blind_spend_signatures(
                            &swap_info,
                            self.bst_e_prime_map.get(&swap_id)
                        )?;
                        self.bst_sig_map.insert(swap_id, scid_bst_map);
                        swap_info.status = SwapStatus::Phase2;
                    }
                },
                SwapStatus::Phase2 => {
                    //Phase 2 - Return BSTs
                },
                SwapStatus::Phase3 => {

                },
            };
        }
        Ok(())
    }

    pub fn update_swap_info(&mut self) -> Result<()> {
        self.update_swap_requests();
        self.update_swaps()
    }

    pub fn get_blinded_spend_signature(&self, swap_id: &Uuid, statechain_id: &Uuid) -> Result<BlindedSpendSignature>{
        match self.get_swap_status(swap_id) {
            Some(SwapStatus::Phase1) => Err(SEError::SwapError("in phase 1, token not available".to_string())),
            None => Err(SEError::SwapError("unknown swap id when getting swap status".to_string())),
            _ => {
                match self.bst_sig_map.get(swap_id) {
                    Some(m) => match m.get(statechain_id) {
                        Some(bst) => Ok(bst.clone()),
                        None => Err(SEError::SwapError("unknown statechain id".to_string())),
                    },
                    None => Err(SEError::SwapError("unknown swap id when getting blind spending token".to_string())),
                }
            }
        }
    }
}

/// Generate A Blind Spend Token for each e_prime value provided
pub fn generate_blind_spend_signatures(swap_info: &SwapInfo, bst_e_prime_map: Option<&HashMap<Uuid, FE>>) -> Result<HashMap<Uuid, BlindedSpendSignature>> {
    let bst_e_prime_map: &HashMap<Uuid, FE> = bst_e_prime_map.ok_or(SEError::SwapError("Cannot generate BSTs - e_prime values not found for swap.".to_string()))?;
    if swap_info.swap_token.state_chain_ids.len() != bst_e_prime_map.len() {
        return Err(SEError::SwapError("Cannot generate BSTs - Not enough e_prime values.".to_string()));
    }

    let mut scid_bst_sig_map = HashMap::<Uuid, BlindedSpendSignature>::new();
    for (sc_id, e_prime) in bst_e_prime_map {
        let sig = swap_info.bst_sender_data.gen_blind_signature(e_prime.clone());
        scid_bst_sig_map.insert(sc_id.clone(), sig);
    }
    Ok(scid_bst_sig_map)
}

impl Conductor for SCE {
    fn poll_utxo(&self, state_chain_id: &Uuid) -> Result<Option<Uuid>> {
        let guard = self.scheduler.lock()?;
        Ok(guard.get_swap_id(state_chain_id))
    }
    fn poll_swap(&self, swap_id: &Uuid) -> Result<Option<SwapStatus>> {
        let guard = self.scheduler.lock()?;
        Ok(guard.get_swap_status(swap_id))
    }
    fn get_swap_info(&self, swap_id: &Uuid) -> Result<Option<SwapInfo>> {
        let guard = self.scheduler.lock()?;
        Ok(guard.get_swap_info(swap_id))
    }

    fn get_blinded_spend_signature(&self, swap_id: &Uuid, statechain_id: &Uuid) -> Result<BlindedSpendSignature> {
        let guard = self.scheduler.lock()?;
        Ok(guard.get_blinded_spend_signature(swap_id, statechain_id)?)
    }

    fn register_utxo(&self, register_utxo_msg: &RegisterUtxo) -> Result<()> {
        let sig = &register_utxo_msg.signature;
        let key_id = &register_utxo_msg.state_chain_id;
        let swap_size = &register_utxo_msg.swap_size;
        //Verify the signature
        let _ = self.verify_statechain_sig(key_id, sig, None)?;
        let sc_amount = self.database.get_statechain_amount(*key_id)?;
        let amount :u64 = sc_amount.amount as u64;
        let mut guard = self.scheduler.lock()?;
        let _ = guard.register_amount_swap_size(key_id, amount, *swap_size);
        Ok(())
    }

    fn swap_first_message(&self, swap_msg1: &SwapMsg1) -> Result<()> {
        let proof_key = &swap_msg1.address.proof_key;
        //Find the correct swap token and verify
        let mut guard = self.scheduler.lock()?;
        let swap_id = &swap_msg1.swap_id;
        match guard.get_swap_info(swap_id){
            Some(i) => {
                i.swap_token.verify_sig(proof_key,swap_msg1.swap_token_sig)?;

                //Signature ok. Add the SCEAddress to the list.
                match guard.out_addr_map.get_mut(swap_id) {
                    Some(sce_address_list) => {
                        sce_address_list.insert(swap_msg1.address.clone(), None);
                    },
                    None => {
                        let sce_address_list = BisetMap::<SCEAddress, Option<Uuid>>::new(); // create new sce_address_list if none exists
                        sce_address_list.insert(swap_msg1.address.clone(), None);
                        guard.out_addr_map.insert(swap_id.to_owned(),sce_address_list);
                    }
                };

                // Add bst_e_prime value to list.
                match guard.bst_e_prime_map.get_mut(swap_id) {
                    Some(e_prime_map) => {
                        e_prime_map.insert(swap_msg1.state_chain_id, swap_msg1.bst_e_prime);
                    },
                    None => {
                        let mut swaps_e_prime_list = HashMap::<Uuid, FE>::new(); // create new e_prime_map if none exists
                        swaps_e_prime_list.insert(swap_msg1.state_chain_id, swap_msg1.bst_e_prime);
                        guard.bst_e_prime_map.insert(swap_id.to_owned(),swaps_e_prime_list.clone());
                    }
                };
                Ok(())
            },
            None => Err(SEError::SwapError(format!("no swap with id {}",&swap_msg1.swap_token_sig)))
        }
    }

    fn swap_second_message(&self, swap_msg2: &SwapMsg2) -> Result<SCEAddress> {
        // Get message that is signed
        let bst_msg: BlindedSpentTokenMessage = match serde_json::from_str(&swap_msg2.blinded_spend_token.get_msg()) {
            Ok(v) => v,
            Err(_) => return Err(SEError::SwapError("Failed to deserialize message.".to_string())),
        };

        // Ensure swap_ids match
        if bst_msg.swap_id != swap_msg2.swap_id {
            return Err(SEError::SwapError("swap_second_message: swap_ids do not match.".to_string()));
        }
        let swap_id = &swap_msg2.swap_id;
        let mut guard = self.scheduler.lock()?;
        let swap_info = match guard.get_swap_info(&swap_id) {
            Some(i) => i,
            None =>  return Err(SEError::SwapError(format!("swap_second_message: no swap with id {}",swap_id))),
        };

        // Verify BlindSpentToken
        if swap_info.bst_sender_data.verify_blind_spend_token(swap_msg2.blinded_spend_token.clone())? {
            // Get BisetMap of SCEAddress to Option<calimed_nonce> for this swap id
            let sce_address_bisetmap = guard.out_addr_map.get_mut(&swap_id)
                .ok_or(SEError::SwapError(format!("swap_second_message: no swap with id {}", swap_id)))?;

            // First check if claimed_nonce is already assigned to a SCEAddress
            let claimed_nonce = Some(bst_msg.nonce);
            let claimed_nonce_sce_addrs_vec = sce_address_bisetmap.rev_get(&claimed_nonce);
            let claimed_nonce_assignments_num = claimed_nonce_sce_addrs_vec.len();
            if claimed_nonce_assignments_num > 1 {
                error!("claimed_nonce assigned to more than one SCEAddress. Nonce: {:?}. Swap ID: {:?}", claimed_nonce, swap_id);
                return Err(SEError::SwapError("swap_second_message: claimed_nonce assigned to more than one SCEAddress".to_string()));
            } else if claimed_nonce_assignments_num == 1 {
                // SCEAddress already claimed for this nonce. Return the address.
                return Ok(claimed_nonce_sce_addrs_vec.get(0).unwrap().clone())
            }
            // Otherwise add to the first SCEAddress in sce_address_bisetmap without a claimed_nonce
            let unclaimed_addr_list = sce_address_bisetmap.rev_get(&None); // get list all SCEAddress's without a claimed_nonce
            if unclaimed_addr_list.len() == 0 {
                return Err(SEError::SwapError("swap_second_message: All SCEAddresses have been claimed.".to_string()));
            }
            let addr = unclaimed_addr_list.get(0).unwrap().clone();
            sce_address_bisetmap.insert(addr.clone(), claimed_nonce);
            sce_address_bisetmap.remove(&addr, &None);

            Ok(addr)
        } else {
            return Err(SEError::SwapError("swap_second_message: Blind Spent Token signature verification failed.".to_string()))
        }
    }

<<<<<<< HEAD
    fn get_address_from_blinded_spend_token(&self, bst: &BlindedSpendToken) -> Result<SCEAddress>{
        // Get message that is signed
        let bst_msg: BlindedSpentTokenMessage = match serde_json::from_str(&bst.get_msg()) {
            Ok(v) => v,
            Err(_) => return Err(SEError::SwapError("Failed to deserialize message.".to_string())),
        };

        let mut guard = self.scheduler.lock()?;
        let sce_address_bisetmap = guard.out_addr_map.get_mut(&bst_msg.swap_id)
            .ok_or(SEError::SwapError(format!("No swap with id {}", bst_msg.swap_id)))?;

        let claimed_nonce = Some(bst_msg.nonce);
        let claimed_nonce_sce_addrs_vec = sce_address_bisetmap.rev_get(&claimed_nonce);
        let claimed_nonce_assignments_num = claimed_nonce_sce_addrs_vec.len();
        if claimed_nonce_assignments_num > 1 {
            error!("claimed_nonce assigned to more than one SCEAddress. Nonce: {:?}. Swap ID: {:?}", claimed_nonce, bst_msg.swap_id);
            return Err(SEError::SwapError("get_address_from_blinded_spend_token: claimed_nonce assigned to more than one SCEAddress".to_string()));
        } else if claimed_nonce_assignments_num == 1 {
            // SCEAddress already claimed for this nonce. Return the address.
            return Ok(claimed_nonce_sce_addrs_vec.get(0).unwrap().clone())
        }
        return Err(SEError::SwapError("No SCEAddress claimed for this Blinded Spent Token.".to_string()));
=======
    fn get_address_from_blinded_spend_token(&self, _bst: &BlindedSpendToken) -> Result<SCEAddress>{
        todo!()
>>>>>>> 52ef82ff
    }
}

#[post("/swap/poll/utxo", format = "json", data = "<state_chain_id>")]
pub fn poll_utxo(sc_entity: State<SCE>, state_chain_id: Json<Uuid>) -> Result<Json<Option<Uuid>>> {
    match sc_entity.poll_utxo(&state_chain_id.into_inner()) {
        Ok(res) => return Ok(Json(res)),
        Err(e) => return Err(e),
    }
}

#[post("/swap/poll/swap", format = "json", data = "<swap_id>")]
pub fn poll_swap(sc_entity: State<SCE>, swap_id: Json<Uuid>) -> Result<Json<Option<SwapStatus>>> {
    match sc_entity.poll_swap(&swap_id.into_inner()) {
        Ok(res) => return Ok(Json(res)),
        Err(e) => return Err(e),
    }
}

#[post("/swap/info", format = "json", data = "<swap_id>")]
pub fn get_swap_info(sc_entity: State<SCE>, swap_id: Json<Uuid>) -> Result<Json<Option<SwapInfo>>> {
    match sc_entity.get_swap_info(&swap_id.into_inner()) {
        Ok(res) => return Ok(Json(res)),
        Err(e) => return Err(e),
    }
}

#[post("/swap/blinded-spend-signature", format = "json", data = "<bst_msg>")]
pub fn get_blinded_spend_signature(sc_entity: State<SCE>, bst_msg: Json<BSTMsg>) -> Result<Json<BlindedSpendSignature>> {
    let bst_msg = bst_msg.into_inner();
    sc_entity.get_blinded_spend_signature(&bst_msg.swap_id, &bst_msg.state_chain_id).map(|x| Json(x))
}

#[post("/swap/register-utxo", format = "json", data = "<register_utxo_msg>")]
pub fn register_utxo(
    sc_entity: State<SCE>,
    register_utxo_msg: Json<RegisterUtxo>,
) -> Result<Json<()>> {
    match sc_entity.register_utxo(&register_utxo_msg.into_inner()) {
        Ok(res) => return Ok(Json(res)),
        Err(e) => return Err(e),
    }
}

#[post("/swap/first", format = "json", data = "<swap_msg1>")]
pub fn swap_first_message(sc_entity: State<SCE>, swap_msg1: Json<SwapMsg1>) -> Result<Json<()>> {
    match sc_entity.swap_first_message(&swap_msg1.into_inner()) {
        Ok(res) => return Ok(Json(res)),
        Err(e) => return Err(e),
    }
}

#[post("/swap/second", format = "json", data = "<swap_msg2>")]
pub fn swap_second_message(
    sc_entity: State<SCE>,
    swap_msg2: Json<SwapMsg2>,
) -> Result<Json<(SCEAddress)>> {
    match sc_entity.swap_second_message(&swap_msg2.into_inner()) {
        Ok(res) => return Ok(Json(res)),
        Err(e) => return Err(e),
    }
}

#[allow(dead_code)]
#[cfg(test)]
mod tests {
<<<<<<< HEAD
    use super::*;
    use crate::protocol::util::tests::test_sc_entity;
    use crate::structs::{StateChainOwner, StateChainAmount};
=======
    use bitcoin::Address;
    use shared_lib::state_chain::StateChain;
use super::*;
>>>>>>> 52ef82ff
    use mockall::predicate;
    use shared_lib::{blinded_token::{BSTRequestorData, BlindedSpendToken}, state_chain::{StateChain, StateChainSig, State as SCState}};
    use bitcoin::Address;
    use std::str::FromStr;
    use std::{thread, time::Duration};
    use std::collections::HashSet;
    use curv::{FE, elliptic::curves::traits::ECScalar};

    #[test]
    fn test_swap_token_sig_verify() {
        let swap_token = SwapToken {
            id: Uuid::from_str("637203c9-37ab-46f9-abda-0678c891b2d3").unwrap(),
            amount: 1,
            time_out: DEFAULT_TIMEOUT,
            state_chain_ids: vec![Uuid::from_str("001203c9-93f0-46f9-abda-0678c891b2d3").unwrap()],
        };
        let proof_key_priv = SecretKey::from_slice(&[1; 32]).unwrap(); // Proof key priv part
        let proof_key = PublicKey::from_secret_key(&Secp256k1::new(), &proof_key_priv); // proof key

        assert_eq!(
            swap_token.to_message().unwrap(),
            Message::from_slice(
                hex::decode("023a63469c4b87fc88b9137d99a10cce19b0a3778c2cd4257ccf7b323247d270").unwrap().as_slice()).unwrap(),
        );
        let sig = swap_token.sign(&proof_key_priv).unwrap();
        assert!(swap_token.verify_sig(&proof_key, sig).is_ok());
    }

    //get a scheduler preset with requests
    fn get_scheduler(swap_size_amounts: Vec<(u64, u64)>) -> Scheduler {
        let statechain_swap_size_map = BisetMap::new();
        let statechain_amount_map = BisetMap::new();

        for (swap_size, amount) in swap_size_amounts {
            let id = Uuid::new_v4();
            statechain_swap_size_map.insert(id, swap_size);
            statechain_amount_map.insert(id, amount);
        }

        Scheduler {
            statechain_swap_size_map,
            statechain_amount_map,
            swap_id_map: HashMap::<Uuid, Uuid>::new(),
            swap_info_map: HashMap::<Uuid, SwapInfo>::new(),
            status_map: BisetMap::<Uuid, SwapStatus>::new(),
            time_out_map: BisetMap::<Uuid, u64>::new(),
            out_addr_map: HashMap::new(),
            bst_e_prime_map: HashMap::new(),
            bst_sig_map: HashMap::new(),
        }
    }

    #[test]
    fn test_scheduler() {
        let mut scheduler = get_scheduler(
            vec![(3,10),(3,10),(3,10),(4,9),(4,9),(4,9),(4,9),(5,5),(5,5),(5,5),(5,5)]
        );

        scheduler.update_swap_info().unwrap();
        assert_eq!(scheduler.swap_id_map.len(),7);
        assert_eq!(scheduler.swap_info_map.len(), 2);
        assert_eq!(scheduler.status_map.len(), 2);
        assert_eq!(scheduler.time_out_map.len(), 2);

        //Regsiter a new request for the amount 5, but require 6 to be in the swap
        scheduler.register_amount_swap_size(&Uuid::new_v4(), 5, 6);
        //Not enough participants to create swap
        scheduler.update_swap_info().unwrap();
        assert_eq!(scheduler.swap_id_map.len(),7);
        assert_eq!(scheduler.swap_info_map.len(), 2);
        assert_eq!(scheduler.status_map.len(), 2);
        assert_eq!(scheduler.time_out_map.len(), 2);

        //Regsiter a new request for the amount 5, but require 6 to be in the swap
        let sc_id = Uuid::new_v4();
        scheduler.register_amount_swap_size(&sc_id, 5, 6);
        //Now there are enough participants: new swap created
        scheduler.update_swap_info().unwrap();
        assert_eq!(scheduler.swap_id_map.len(),13);
        assert_eq!(scheduler.swap_info_map.len(), 3);
        assert_eq!(scheduler.status_map.len(), 3);
        assert_eq!(scheduler.time_out_map.len(), 3);

        //Look up the swap for sc_id
        let swap_id = scheduler.get_swap_id(&sc_id).expect("expected swap id");
        let swap_info = scheduler.get_swap_info(&swap_id).expect("expected swap info");
        assert_eq!(swap_info.status, SwapStatus::Phase1, "expected phase1");
        assert_eq!(swap_info.swap_token.amount, 5, "expected amount 5");
        assert_eq!(swap_info.swap_token.time_out, DEFAULT_TIMEOUT, "expected default timeout");
        let mut id_set = HashSet::new();
        for id in swap_info.swap_token.state_chain_ids {
            id_set.insert(id);
        }
        assert_eq!(id_set.len(), 6, "expected 6 unique state chain ids in the swap token");
    }

    #[test]
    fn test_poll_utxo() {
        let mut db = MockDatabase::new();
        db.expect_set_connection_from_config().returning(|_| Ok(()));
        let mut sc_entity = test_sc_entity(db);
        sc_entity.scheduler = Arc::new(Mutex::new(get_scheduler(
            vec![(3,10),(3,10),(3,10)]
        )));

        let uxto_waiting_for_swap = Uuid::from_str("00000000-93f0-46f9-abda-0678c891b2d3").unwrap();

        let mut guard = sc_entity.scheduler.lock().unwrap();
        guard.update_swap_info().unwrap();
        let utxo_invited_to_swap = guard.swap_id_map.iter().next().unwrap().0.to_owned();
        drop(guard);
        //let uxto_invited_to_swap = Uuid::from_str("11111111-93f0-46f9-abda-0678c891b2d3").unwrap();
        match sc_entity.poll_utxo(&uxto_waiting_for_swap)
        {
            Ok(no_swap_id) => assert!(no_swap_id.is_none()),
            Err(_) => assert!(false, "Expected Ok(())."),
        }
        match sc_entity.poll_utxo(&utxo_invited_to_swap)
        {
            Ok(swap_id) => assert!(swap_id.is_some()),
            Err(_) => assert!(false, "Expected Ok((swap_id))."),
        }
    }

    #[test]
    fn test_get_swap_info() {
        let swap_id_doesnt_exist = Uuid::from_str("deadb33f-93f0-46f9-abda-0678c891b2d3").unwrap();

        let mut db = MockDatabase::new();
        db.expect_set_connection_from_config().returning(|_| Ok(()));
        let mut sc_entity = test_sc_entity(db);
        sc_entity.scheduler = Arc::new(Mutex::new(get_scheduler(
            vec![(3,10),(3,10),(3,10)]
        )));
        let mut guard = sc_entity.scheduler.lock().unwrap();
        guard.update_swap_info().unwrap();
        //let swap_id_valid = Uuid::from_str("11111111-93f0-46f9-abda-0678c891b2d3").unwrap();
        let swap_id_valid = guard.swap_id_map.iter().next().unwrap().1.to_owned();
        drop(guard);

        match sc_entity.poll_swap(&swap_id_doesnt_exist)
        {
            Ok(None) => assert!(true),
            _ => assert!(false, "Expected failure."),
        }

        assert_eq!(sc_entity.poll_swap(&swap_id_valid).unwrap().unwrap(),SwapStatus::Phase1);

        match sc_entity.get_swap_info(&swap_id_valid)
        {
            Ok(Some(swap_info)) => {
                assert_eq!(swap_info.status, SwapStatus::Phase1);
                assert_eq!(swap_info.swap_token.id, swap_id_valid);
                assert!(swap_info.swap_token.time_out == DEFAULT_TIMEOUT);
                assert!(swap_info.swap_token.state_chain_ids.len() == 3);
            },
            _ => assert!(false, "Expected Ok(Some(swap_info))."),
        }
    }

    #[test]
    fn test_register_utxo() {
        // Check signature verified correctly
        let state_chain_id = Uuid::from_str("00000000-93f0-46f9-abda-0678c891b2d3").unwrap();
        let proof_key_priv = SecretKey::from_slice(&[1; 32]).unwrap(); // Proof key priv part
        let proof_key = PublicKey::from_secret_key(&Secp256k1::new(), &proof_key_priv); // proof key
        let invalid_proof_key_priv = SecretKey::from_slice(&[2; 32]).unwrap();

        let mut db = MockDatabase::new();
        db.expect_set_connection_from_config().returning(|_| Ok(()));

        let mut chain = Vec::<SCState>::new();

        pub struct State {
            pub data: String,                      // proof key or address
            pub next_state: Option<StateChainSig>, // signature representing passing of ownership
        }

        chain.push(SCState{
            data: proof_key.to_string(),
            next_state: None,
        });

        let statechain = StateChain{chain: chain.clone()};
        let statechain_2 = statechain.clone();

        db.expect_get_statechain_owner().returning(move |_| Ok(StateChainOwner{locked_until: chrono::prelude::Utc::now().naive_utc(),
                                                                        owner_id: Uuid::new_v4(),
                                                                        chain: statechain.clone(),
                                                                    }));

        let statechain_amount = StateChainAmount{chain: statechain_2.clone(), amount: 10};

        db.expect_get_statechain_amount().returning(move |_| Ok(statechain_amount.clone()));

        let mut sc_entity = test_sc_entity(db);
        sc_entity.scheduler = Arc::new(Mutex::new(get_scheduler(
            vec![(3,10),(3,10),(3,10)]
        )));

        // Try invalid signature for proof key
        let invalid_signature =
            StateChainSig::new(&invalid_proof_key_priv, &"SWAP".to_string(), &proof_key.to_string()).unwrap();
        match sc_entity.register_utxo(&RegisterUtxo {
            state_chain_id,
            signature: invalid_signature,
            swap_size: 10,
        }){
            Ok(_) => assert!(false, "Expected failure."),
            Err(e) => assert!(e.to_string().contains("signature failed verification"), e.to_string()),
        }
        // Valid signature for proof key
        let signature =
            StateChainSig::new(&proof_key_priv, &"SWAP".to_string(), &proof_key.to_string()).unwrap();
        assert!(sc_entity.register_utxo(&RegisterUtxo {
            state_chain_id,
            signature: signature,
            swap_size: 10,
        }).is_ok());
    }

    #[test]
    fn test_swap_first_message() {
        let invalid_swap_id = Uuid::from_str("deadb33f-37ab-46f9-abda-0678c891b2d3").unwrap();
        let proof_key_priv_invalid = SecretKey::from_slice(&[99; 32]).unwrap(); // Proof key priv part
        let mut proof_key_vec = Vec::<PublicKey>::new();
        let mut proof_key_priv_vec = Vec::<SecretKey>::new();
        let mut sce_addresses = Vec::<SCEAddress>::new();
        for i in 1..4 {
            proof_key_priv_vec.push(SecretKey::from_slice(&[i; 32]).unwrap());
            proof_key_vec.push(PublicKey::from_secret_key(&Secp256k1::new(), &proof_key_priv_vec.last().unwrap()));
            sce_addresses.push(
                SCEAddress {
                    tx_backup_addr: Address::from_str("bc1qar0srrr7xfkvy5l643lydnw9re59gtzzwf5mdq").unwrap(),
                    proof_key: proof_key_vec.last().unwrap().clone(),
                }
            )
        }

        let mut db = MockDatabase::new();
        db.expect_set_connection_from_config().returning(|_| Ok(()));
        let mut sc_entity = test_sc_entity(db);
        sc_entity.scheduler = Arc::new(Mutex::new(get_scheduler(
            vec![(3,10),(3,10),(3,10)]
        )));
        let mut guard = sc_entity.scheduler.lock().unwrap();
        guard.update_swap_info().unwrap();
        //let swap_id_valid = Uuid::from_str("11111111-93f0-46f9-abda-0678c891b2d3").unwrap();
        let swap_id = guard.swap_id_map.iter().next().unwrap().1.to_owned();
        // Sign swap token with no state_chain_ids
        let swap_token = guard.get_swap_info(&swap_id).unwrap().swap_token;
        let statechain_ids = swap_token.state_chain_ids.clone();
        drop(guard);

        let mut swap_token_no_sc = swap_token.clone();
        swap_token_no_sc.state_chain_ids = Vec::new();

        let swap_token_sig = swap_token_no_sc.sign(&proof_key_priv_vec[0]).unwrap();
        let mut swap_msg_1 = SwapMsg1 {
            state_chain_id: statechain_ids[0],
            swap_id,
            swap_token_sig,
            address: sce_addresses[0].clone(),
            bst_e_prime: FE::zero()
        };
        match sc_entity.swap_first_message(&swap_msg_1){
            Ok(_) => assert!(false, "Expected failure."),
            Err(e) => assert!(e.to_string().contains("Swap Error: signature does not sign for token"), e.to_string()),
        }

        swap_msg_1.swap_token_sig = swap_token.sign(&proof_key_priv_invalid).unwrap();

        match sc_entity.swap_first_message(&swap_msg_1){
            Ok(_) => assert!(false, "Expected failure."),
            Err(e) => assert!(e.to_string().contains("Swap Error: signature does not sign for token"), e.to_string()),
        }

        // Sign swap token with invalid swap_id
        swap_msg_1.swap_id = invalid_swap_id;
        swap_msg_1.swap_token_sig = swap_token.sign(&proof_key_priv_vec[0]).unwrap();

        match sc_entity.swap_first_message(&swap_msg_1){
            Ok(_) => assert!(false, "Expected failure."),
            Err(e) => assert!(e.to_string().contains("Swap Error: no swap with id"),e.to_string()),
        }

        //Should be in phase1 now as not enough valid first messages have been sent
        assert_eq!(sc_entity.poll_swap(&swap_id).unwrap().unwrap(),SwapStatus::Phase1);

        //Send valid first messages for all participants
        for i in 0..proof_key_vec.len(){
            let swap_msg_1 = SwapMsg1 {
                state_chain_id: statechain_ids[i],
                swap_id,
                swap_token_sig: swap_token.sign(&proof_key_priv_vec[i]).unwrap(),
                address: sce_addresses[i].clone(),
                bst_e_prime: FE::new_random(),
            };
            // Valid inputs
            match sc_entity.swap_first_message(&swap_msg_1) {
                Ok(_) => assert!(true),
                Err(e) => assert!(false, e.to_string())
            };
        }
        //Scheduler updates swap info to move swap to phase 2
        let mut guard = sc_entity.scheduler.lock().unwrap();
        guard.update_swap_info().unwrap();
        drop(guard);
        assert_eq!(sc_entity.poll_swap(&swap_id).unwrap().unwrap(),SwapStatus::Phase2);

<<<<<<< HEAD
        //There should be a blinded spend signature for each of the sce addresses
        let guard = sc_entity.scheduler.lock().unwrap();
        assert_eq!(guard.bst_sig_map.get(&swap_id).unwrap().len(),
=======
        //There should be a blinded spend token for each of the sce addresses
        let guard = sc_entity.scheduler.lock().unwrap();
        assert_eq!(guard.bst_map.get(&swap_id).unwrap().len(), 
>>>>>>> 52ef82ff
            guard.swap_info_map.get(&swap_id).unwrap().swap_token.state_chain_ids.len());
        drop(guard);
    }

    #[test]
    fn test_get_blinded_spend_token(){
        let mut db = MockDatabase::new();
        db.expect_set_connection_from_config().returning(|_| Ok(()));
        let mut sc_entity = test_sc_entity(db);
        sc_entity.scheduler = Arc::new(Mutex::new(get_scheduler(
            vec![(3,10),(3,10),(3,10)]
        )));
        let mut guard = sc_entity.scheduler.lock().unwrap();
        guard.update_swap_info().unwrap();

        let swap_id = guard.swap_id_map.iter().next().unwrap().1.to_owned();
        let mut swap_info = guard.get_swap_info(&swap_id).unwrap();
        // Sign swap token with no state_chain_ids
        swap_info.status=SwapStatus::Phase2;
        guard.swap_info_map.insert(swap_id, swap_info.clone());
        let swap_token = swap_info.swap_token;
        let state_chain_id = swap_token.state_chain_ids[0];

        // Dummy signature for each state_chain_id
        let mut id_bst_map = HashMap::<Uuid, BlindedSpendSignature>::new();
        for id in swap_token.state_chain_ids {
            id_bst_map.insert(id, BlindedSpendSignature::default());
        }
        guard.bst_sig_map.insert(swap_id.clone(), id_bst_map);
        drop(guard);

        sc_entity.get_blinded_spend_signature(&swap_id, &state_chain_id).unwrap();

        assert!(sc_entity.get_blinded_spend_signature(&swap_id, &state_chain_id).is_ok());
        let expected_err = SEError::SwapError("unknown swap id when getting swap status".to_string());
        match sc_entity.get_blinded_spend_signature(&Uuid::default(), &state_chain_id){
            Err(e) => assert_eq!(e.to_string(), expected_err.to_string(), "expected Err({}), got Err({})", expected_err, e),
            Ok(v) => assert!(false, "expected Err({}), got Ok({:?})", expected_err, v)
        };

        let expected_err = SEError::SwapError("unknown statechain id".to_string());
        match sc_entity.get_blinded_spend_signature(&swap_id, &Uuid::default()){
            Err(e) => assert_eq!(e.to_string(), expected_err.to_string(), "expected Err({}), got Err({})", expected_err, e),
            Ok(v) => assert!(false, "expected Err({}), got Ok({:?})", expected_err, v)
        };
    }

    // from a BSTSenderData instance, generate a BSTRequestorData and build a BlindedSpendToken
    fn make_valid_blinded_spend_token(bst_sender: &BSTSenderData, msg: &String) -> (BSTRequestorData, BlindedSpendToken) {
        let bst_requestor = BSTRequestorData::setup(bst_sender.get_r_prime(),msg).unwrap();
        let blind_sig = bst_sender.gen_blind_signature(bst_requestor.get_e_prime());
        let unblind_sig = bst_requestor.unblind_signature(blind_sig);
        let blind_spend_token = bst_requestor.make_blind_spend_token(unblind_sig);
        (bst_requestor, blind_spend_token)
    }

    #[test]
    fn test_swap_second_message() {
        let mut db = MockDatabase::new();
        db.expect_set_connection_from_config().returning(|_| Ok(()));
        let mut sc_entity = test_sc_entity(db);
        sc_entity.scheduler = Arc::new(Mutex::new(get_scheduler(vec![(3,10),(3,10),(3,10)])));
        let mut guard = sc_entity.scheduler.lock().unwrap();
        guard.update_swap_info().unwrap();

        let swap_id = guard.swap_id_map.iter().next().unwrap().1.to_owned();
        drop(guard);

        let mut swap_msg_2 = SwapMsg2 {
            swap_id,
            blinded_spend_token: BlindedSpendToken::new_random()
        };

        // Blinded token signs for invalid message
        match sc_entity.swap_second_message(&swap_msg_2){
            Ok(_) => assert!(false, "Expected failure."),
            Err(e) => assert!(e.to_string().contains("Failed to deserialize message."), e.to_string()),
        }
        // Blind token invalid message swapid
        swap_msg_2.blinded_spend_token.set_msg(serde_json::to_string(&BlindedSpentTokenMessage::new(Uuid::new_v4())).unwrap());
        match sc_entity.swap_second_message(&swap_msg_2){
            Ok(_) => assert!(false, "Expected failure."),
            Err(e) => assert!(e.to_string().contains("swap_ids do not match")),
        }
        // Blinded token verification fails
        let msg = serde_json::to_string(&BlindedSpentTokenMessage::new(swap_id)).unwrap();
        swap_msg_2.blinded_spend_token.set_msg(msg.clone());
        match sc_entity.swap_second_message(&swap_msg_2){
            Ok(_) => assert!(false, "Expected failure."),
            Err(e) => assert!(e.to_string().contains("Blind Spent Token signature verification failed."), e.to_string()),
        }
        // Connection made through clear net
        // match sc_entity.swap_second_message(&SwapMsg2 {
        //     swap_id,
        //     blinded_spend_token: blinded_spend_token.clone()
        // }){
        //     Ok(_) => assert!(false, "Expected failure."),
        //     Err(e) => assert!(e.to_string().contains("Swap Error: Connection made via clearnet!")),
        // }

        // Create a valid BlindSpentToken
        let mut guard = sc_entity.scheduler.lock().unwrap();
        let swap_info = guard.get_swap_info(&swap_id).unwrap();
        let (_, blind_spend_token) = make_valid_blinded_spend_token(&swap_info.bst_sender_data, &msg);

        // Add swap to scheduler
        guard.out_addr_map.insert(swap_id, BisetMap::<SCEAddress, Option<Uuid>>::new());
        drop(guard);

        // No SCEAddresses added at the moment so we can test for all claimed here since there are no unassigned SCEAddresses.
        swap_msg_2.blinded_spend_token = blind_spend_token;
        match sc_entity.swap_second_message(&swap_msg_2){
            Ok(_) => assert!(false, "Expected failure."),
            Err(e) => assert!(e.to_string().contains("All SCEAddresses have been claimed.")),
        }

        // Add SCEAddress and check it gets claimed by this blinded_spend_token's nonce
        let mut guard = sc_entity.scheduler.lock().unwrap();
        let sce_addr_biset_map = guard.out_addr_map.get_mut(&swap_id).unwrap();
        let sce_addr = SCEAddress {
            tx_backup_addr: Address::from_str("tb1q7gjz7dnzpz06svq7v3z2wpt33erx086x66jgtn").unwrap(),
            proof_key: PublicKey::from_str("03b97f69f86f42c65787bfcaebc9c717993fec405973f6368b3d158cb79aa27791").unwrap()
        };
        sce_addr_biset_map.insert(sce_addr.clone(), None);
        drop(guard);

        let _ = sc_entity.swap_second_message(&swap_msg_2);

        let mut guard = sc_entity.scheduler.lock().unwrap();
        let sce_addr_biset_map = guard.out_addr_map.get_mut(&swap_id).unwrap();
        assert_eq!(sce_addr_biset_map.len(),1);
        let nonce = serde_json::from_str::<BlindedSpentTokenMessage>(&swap_msg_2.blinded_spend_token.get_msg()).unwrap().nonce;
        assert_eq!(sce_addr_biset_map.get(&sce_addr).get(0).unwrap().unwrap(),nonce);
        drop(guard);

        // Call swap_message_2 again and ensure SCEAddress is already assigned and returned sce_addr
        let assigned_sce_addr = sc_entity.swap_second_message(&swap_msg_2).unwrap();
        assert_eq!(assigned_sce_addr, sce_addr);

        // Call with a different valid BlindedSpendToken
        let msg = serde_json::to_string(&BlindedSpentTokenMessage::new(swap_id)).unwrap();
        let (_, blind_spend_token) = make_valid_blinded_spend_token(&swap_info.bst_sender_data, &msg);
        swap_msg_2.blinded_spend_token = blind_spend_token;
        match sc_entity.swap_second_message(&swap_msg_2){
            Ok(_) => assert!(false, "Expected failure."),
            Err(e) => assert!(e.to_string().contains("All SCEAddresses have been claimed."), e.to_string()),
        }
    }

    #[test]
    fn test_get_address_from_blinded_spend_token() {
        let mut db = MockDatabase::new();
        db.expect_set_connection_from_config().returning(|_| Ok(()));
        let mut sc_entity = test_sc_entity(db);
        sc_entity.scheduler = Arc::new(Mutex::new(get_scheduler(vec![(3,10),(3,10),(3,10)])));
        let mut guard = sc_entity.scheduler.lock().unwrap();
        guard.update_swap_info().unwrap();

        let swap_id = guard.swap_id_map.iter().next().unwrap().1.to_owned();
        let msg = serde_json::to_string(&BlindedSpentTokenMessage::new(swap_id)).unwrap();
        let swap_info = guard.get_swap_info(&swap_id).unwrap();
        // make a valid blind spend token for this swap_id (initially an invalid swap_id)
        let (_, blinded_spend_token) = make_valid_blinded_spend_token(&swap_info.bst_sender_data, &msg);
        // Add swap to scheduler
        guard.out_addr_map.insert(swap_id, BisetMap::<SCEAddress, Option<Uuid>>::new());
        drop(guard);

        // Blind token invalid message swapid
        let (_,invalid_swap_id_bst) = make_valid_blinded_spend_token(
            &swap_info.bst_sender_data,
            &serde_json::to_string(&BlindedSpentTokenMessage::new(Uuid::new_v4())).unwrap());
        match sc_entity.get_address_from_blinded_spend_token(&invalid_swap_id_bst){
            Ok(_) => assert!(false, "Expected failure."),
            Err(e) => assert!(e.to_string().contains("No swap with id")),
        }

        // Valid blind token but swap_message_2 not yet called
        match sc_entity.get_address_from_blinded_spend_token(&blinded_spend_token){
            Ok(_) => assert!(false, "Expected failure."),
            Err(e) => assert!(e.to_string().contains("No SCEAddress claimed for this Blinded Spent Token.")),
        }

        // Add SCEAddress and check it gets claimed by this blinded_spend_token's nonce
        let mut guard = sc_entity.scheduler.lock().unwrap();
        let sce_addr_biset_map = guard.out_addr_map.get_mut(&swap_id).unwrap();
        let sce_addr = SCEAddress {
            tx_backup_addr: Address::from_str("tb1q7gjz7dnzpz06svq7v3z2wpt33erx086x66jgtn").unwrap(),
            proof_key: PublicKey::from_str("03b97f69f86f42c65787bfcaebc9c717993fec405973f6368b3d158cb79aa27791").unwrap()
        };
        sce_addr_biset_map.insert(sce_addr.clone(), Some(
            serde_json::from_str::<BlindedSpentTokenMessage>(&blinded_spend_token.get_msg()).unwrap().nonce
        ));
        drop(guard);

        // Valid blind token but swap_message_2 not yet called
        let assigned_sce_addr = sc_entity.get_address_from_blinded_spend_token(&blinded_spend_token).unwrap();
        assert_eq!(assigned_sce_addr, sce_addr);
    }


    // Test examples flow of Conductor with Client. Uncomment #[test] below to view test.
    // #[test]
    fn conductor_mock() {
        let state_chain_id = Uuid::from_str("001203c9-93f0-46f9-abda-0678c891b2d3").unwrap();
        let swap_id = Uuid::from_str("637203c9-37ab-46f9-abda-0678c891b2d3").unwrap();
        let conductor = create_mock_conductor(state_chain_id, swap_id);

        // Client Registers utxo with Condutor
        // First sign StateChain to prove ownership of proof key
        let proof_key_priv = SecretKey::from_slice(&[1; 32]).unwrap(); // Proof key priv part
        let proof_key = PublicKey::from_secret_key(&Secp256k1::new(), &proof_key_priv); // proof key
        let signature =
            StateChainSig::new(&proof_key_priv, &"SWAP".to_string(), &proof_key.to_string())
                .unwrap();
        let swap_size : u64 = 10;
        let _ = conductor.register_utxo(&RegisterUtxo {
            state_chain_id,
            signature,
            swap_size,
        });

        // Poll status of UTXO until a swap_id is returned signaling that utxo is involved in a swap.
        let swap_id: Uuid;
        println!("\nBegin polling of UTXO:");
        loop {
            println!("\nSleeping for 3 seconds..");
            thread::sleep(Duration::from_secs(3));
            let poll_utxo_res = conductor.poll_utxo(&state_chain_id);
            println!("poll_utxo result: {:?}", poll_utxo_res);
            if let Ok(Some(v)) = poll_utxo_res {
                println!("\nSwap began!");
                swap_id = v;
                println!("Swap id: {}", swap_id);

                break;
            }
        }

        // Now that client knows they are in swap, use swap_id to poll for swap Information
        let poll_swap_res = conductor.poll_swap(&swap_id);
        assert!(poll_swap_res.is_ok());

        let mut phase_1_complete = false;
        let mut phase_2_complete = false;

<<<<<<< HEAD
        let blinded_spend_token = BlindedSpendToken::default();
=======
        let blinded_spend_token = BlindedSpendToken::from_string(String::default());
>>>>>>> 52ef82ff

        // Poll Status of swap and perform necessary actions for each phase.
        println!("\nBegin polling of Swap:");
        loop {
            println!("\nSleeping for 3 seconds..");
            thread::sleep(Duration::from_secs(3));
            let poll_swap_res: SwapInfo = conductor.get_swap_info(&swap_id).unwrap().unwrap();
            println!("Swap status: {:?}", poll_swap_res);
            match poll_swap_res.status {
                SwapStatus::Phase1 => {
                    if phase_1_complete {
                        continue;
                    }
                    println!("\nEnter phase1:");
                    // Sign swap token
                    let swap_token = poll_swap_res.swap_token;
                    let signature = swap_token.sign(&proof_key_priv).unwrap();
                    println!("Swap token signature: {:?}", signature);
                    // Generate an SCE-address
                    let sce_address = SCEAddress {
                        tx_backup_addr: Address::from_str("bc1qar0srrr7xfkvy5l643lydnw9re59gtzzwf5mdq").unwrap(),
                        proof_key,
                    };
                    println!("SCE-Address: {:?}", sce_address);
                    println!("Sending swap token signature and SCE address.");
                    // Send to Conductor
                    let first_msg_resp = conductor.swap_first_message(&SwapMsg1 {
                        state_chain_id,
                        swap_id: swap_token.id.clone(),
                        swap_token_sig: signature,
                        address: sce_address,
                        bst_e_prime: FE::zero()
                    });
                    println!("Server response: {:?}", first_msg_resp);
                    phase_1_complete = true;
                }
                SwapStatus::Phase2 => {
                    if phase_2_complete {
                        continue;
                    }
                    println!("\nEnter phase2:");
                    println!("Blinded spend token received: {:?}", blinded_spend_token);
                    phase_2_complete = true;
                }
                SwapStatus::Phase3 => {
                    println!("\nEnter phase3:");
                    println!("Connect to Conductor via new Tor identity and present Blinded spend token.");
                    let second_msg_resp = conductor.swap_second_message(&SwapMsg2 {
                        swap_id,
                        blinded_spend_token,
                    });
                    println!("Server responds with SCE-Address: {:?}", second_msg_resp);
                    break; // end poll swap loop
                }
            }
        }
        println!("\nPolling of Swap loop ended. Client now has SCE-Address to transfer to. This is the end of our Client's interaction with Conductor.");
    }

    fn create_mock_conductor(state_chain_id: Uuid, swap_id: Uuid) -> MockConductor {
        //Create a new mock conductor
        let mut conductor = MockConductor::new();
        // Set the expectations

        conductor.expect_register_utxo().returning(|_| Ok(())); // Register UTXO with Conductor
        conductor
            .expect_poll_utxo() // utxo not yet involved
            .with(predicate::eq(state_chain_id))
            .times(2)
            .returning(|_| Ok(None));
        conductor
            .expect_poll_utxo() // utxo involved in swap
            .with(predicate::eq(state_chain_id))
            .returning(move |_| Ok(Some(swap_id)));
        conductor
            .expect_get_swap_info() // get swap status return phase 1. x3
            .with(predicate::eq(swap_id))
            .times(3)
            .returning(move |_| {
                Ok(Some(SwapInfo {
                    status: SwapStatus::Phase1,
                    swap_token: SwapToken {
                        id: swap_id,
                        amount: 1,
                        time_out: DEFAULT_TIMEOUT,
                        state_chain_ids: vec![state_chain_id, state_chain_id],
                    },
                    bst_sender_data: BSTSenderData::setup()
                }))
            });
        conductor.expect_swap_first_message().returning(|_| Ok(())); // First message
        conductor
            .expect_get_swap_info() // get swap status return phase 2. x2
            .with(predicate::eq(swap_id))
            .times(2)
            .returning(move |_| {
                Ok(Some(SwapInfo {
                    status: SwapStatus::Phase2,
                    swap_token: SwapToken {
                        id: swap_id,
                        amount: 1,
                        time_out: DEFAULT_TIMEOUT,
                        state_chain_ids: vec![state_chain_id, state_chain_id],
                    },
                    bst_sender_data: BSTSenderData::setup()
                }))
            });
        conductor
            .expect_get_swap_info() // get swap status return phase 3. x2
            .with(predicate::eq(swap_id))
            .times(1)
            .returning(move |_| {
                Ok(Some(SwapInfo {
                    status: SwapStatus::Phase3,
                    swap_token: SwapToken {
                        id: swap_id,
                        amount: 1,
                        time_out: DEFAULT_TIMEOUT,
                        state_chain_ids: vec![state_chain_id, state_chain_id],
                    },
                    bst_sender_data: BSTSenderData::setup()
                }))
            });
        conductor.expect_swap_second_message().returning(|_| {
            Ok(SCEAddress {
                // Second message
                tx_backup_addr: Address::from_str("bc13rgtzzwf6e0sr5mdq3lydnw9re5r7xfkvy5l649").unwrap(),
                proof_key: PublicKey::from_str("65aab40995d3ed5d03a0567b04819ff12641b84c17f5e9d5dd075571e183469c8f").unwrap(),
            })
        });
        conductor
    }
}<|MERGE_RESOLUTION|>--- conflicted
+++ resolved
@@ -342,12 +342,7 @@
     }
 
     //Update the swap info based on the rersults of user first/second messages
-<<<<<<< HEAD
     pub fn update_swaps(&mut self) -> Result<()> {
-        println!("update swaps");
-=======
-    pub fn update_swaps(&mut self) {
->>>>>>> 52ef82ff
         for (id, swap_info) in self.swap_info_map.iter_mut() {
             match swap_info.status {
                 //Phase 1 - check if all state chain addresses have been received, if so:
@@ -538,7 +533,6 @@
         }
     }
 
-<<<<<<< HEAD
     fn get_address_from_blinded_spend_token(&self, bst: &BlindedSpendToken) -> Result<SCEAddress>{
         // Get message that is signed
         let bst_msg: BlindedSpentTokenMessage = match serde_json::from_str(&bst.get_msg()) {
@@ -561,10 +555,6 @@
             return Ok(claimed_nonce_sce_addrs_vec.get(0).unwrap().clone())
         }
         return Err(SEError::SwapError("No SCEAddress claimed for this Blinded Spent Token.".to_string()));
-=======
-    fn get_address_from_blinded_spend_token(&self, _bst: &BlindedSpendToken) -> Result<SCEAddress>{
-        todo!()
->>>>>>> 52ef82ff
     }
 }
 
@@ -631,18 +621,12 @@
 #[allow(dead_code)]
 #[cfg(test)]
 mod tests {
-<<<<<<< HEAD
     use super::*;
     use crate::protocol::util::tests::test_sc_entity;
     use crate::structs::{StateChainOwner, StateChainAmount};
-=======
     use bitcoin::Address;
-    use shared_lib::state_chain::StateChain;
-use super::*;
->>>>>>> 52ef82ff
     use mockall::predicate;
     use shared_lib::{blinded_token::{BSTRequestorData, BlindedSpendToken}, state_chain::{StateChain, StateChainSig, State as SCState}};
-    use bitcoin::Address;
     use std::str::FromStr;
     use std::{thread, time::Duration};
     use std::collections::HashSet;
@@ -950,15 +934,9 @@
         drop(guard);
         assert_eq!(sc_entity.poll_swap(&swap_id).unwrap().unwrap(),SwapStatus::Phase2);
 
-<<<<<<< HEAD
         //There should be a blinded spend signature for each of the sce addresses
         let guard = sc_entity.scheduler.lock().unwrap();
         assert_eq!(guard.bst_sig_map.get(&swap_id).unwrap().len(),
-=======
-        //There should be a blinded spend token for each of the sce addresses
-        let guard = sc_entity.scheduler.lock().unwrap();
-        assert_eq!(guard.bst_map.get(&swap_id).unwrap().len(), 
->>>>>>> 52ef82ff
             guard.swap_info_map.get(&swap_id).unwrap().swap_token.state_chain_ids.len());
         drop(guard);
     }
@@ -1204,11 +1182,7 @@
         let mut phase_1_complete = false;
         let mut phase_2_complete = false;
 
-<<<<<<< HEAD
         let blinded_spend_token = BlindedSpendToken::default();
-=======
-        let blinded_spend_token = BlindedSpendToken::from_string(String::default());
->>>>>>> 52ef82ff
 
         // Poll Status of swap and perform necessary actions for each phase.
         println!("\nBegin polling of Swap:");
