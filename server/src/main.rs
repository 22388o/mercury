use server_lib::server;

fn main() {
<<<<<<< HEAD
    server::get_server().unwrap().launch();
=======
    server::get_server(false, None).unwrap().launch();
>>>>>>> c954ee85
}<|MERGE_RESOLUTION|>--- conflicted
+++ resolved
@@ -1,9 +1,5 @@
 use server_lib::server;
 
 fn main() {
-<<<<<<< HEAD
-    server::get_server().unwrap().launch();
-=======
-    server::get_server(false, None).unwrap().launch();
->>>>>>> c954ee85
+    server::get_server(None).unwrap().launch();
 }