#[cfg(test)]
mod tests {
    use crate::*;
    extern crate server_lib;
    extern crate client_lib;
    extern crate shared_lib;
    extern crate bitcoin;

    use shared_lib::{
         state_chain::StateChainSig,
         commitment::verify_commitment};

    use bitcoin::PublicKey;
    use client_lib::state_entity;
    use std::{thread,
        str::FromStr,
        time::Duration};

    /// Test batch transfer signature generation
    #[test]
    #[serial]
    fn test_batch_sigs() {
        let _ = spawn_server();
        let mut wallet = gen_wallet();
        let num_state_chains = 3;
        // make deposits
        let mut state_chain_ids = vec!();
        println!("running deposits");
        for _ in 0..num_state_chains {
            state_chain_ids.push(run_deposit(&mut wallet,&10000).1);
        }

        // Create new batch transfer ID
        let mut batch_id = Uuid::new_v4();

        println!("getting transfer sigs");
        // Gen valid transfer-batch signatures for each state chain
        let mut transfer_sigs = vec!();
        for i in 0..num_state_chains {
            transfer_sigs.push(
                state_entity::transfer::transfer_batch_sign(
                    &mut wallet,
                    &state_chain_ids[i],
                    &batch_id
                ).unwrap()
            );
        }
        println!("transferring");
        let transfer_batch_init = state_entity::transfer::transfer_batch_init(
            &wallet.client_shim,
            &transfer_sigs,
            &batch_id
        );
        assert!(transfer_batch_init.is_ok());

        // Gen sigs with one batch id different from the others
        let mut transfer_sigs = vec!();
        for i in 0..num_state_chains {
            if i == num_state_chains-1 {
                batch_id = Uuid::new_v4();
            }
            transfer_sigs.push(
                state_entity::transfer::transfer_batch_sign(
                    &mut wallet,
                    &state_chain_ids[i],
                    &batch_id
                ).unwrap()
            );
        }
        let transfer_batch_init = state_entity::transfer::transfer_batch_init(
            &wallet.client_shim,
            &transfer_sigs,
            &batch_id
        );
        match transfer_batch_init {
            Err(e) => assert!(e.to_string().contains("Batch id is not identical for all signtures.")),
            _ => assert!(false)
        }

        // Gen sig with regular transfer message
        // First sign state chain
        let mut transfer_sigs = vec!();
        for _ in 0..1 {
            let state_chain_data = state_entity::api::get_statechain(&wallet.client_shim, &state_chain_ids[0]).unwrap();
            let state_chain = state_chain_data.chain;
            // Get proof key for signing
            let proof_key_derivation = wallet.se_proof_keys.get_key_derivation(&PublicKey::from_str(&state_chain.last().unwrap().data).unwrap());
            let state_chain_sig = StateChainSig::new(
                &proof_key_derivation.unwrap().private_key.key,
                &String::from("TRANSFER"),
                &String::from("proof key dummy")
            ).unwrap();
            transfer_sigs.push(state_chain_sig);
        }
        let transfer_batch_init = state_entity::transfer::transfer_batch_init(
            &wallet.client_shim,
            &transfer_sigs,
            &batch_id
        );
        match transfer_batch_init {
            Err(e) => assert!(e.to_string().contains("Signture's purpose is not valid for batch transfer.")),
            _ => assert!(false)
        }
    }

    /// Perform batch transfer with tests and checks throughout
    #[test]
    #[serial]
    fn test_batch_transfer() {
        let _ = spawn_server();

        let num_state_chains = 3; // must be > 1
        let mut amounts = vec!();
        for i in 0..num_state_chains {
            amounts.push(u64::from_str(&format!("{}0000",i+1)).unwrap());
        }

        // Gen some wallets and deposit coins into SCE from each with amount 10000, 20000, 30000...
        let mut wallets = vec!();
        let mut deposits = vec!();
        for i in 0..num_state_chains {
            wallets.push(gen_wallet());
            for _ in 0..i { // Gen keys so different wallets have different proof keys (since wallets have the same seed)
                let _ = wallets[i].se_proof_keys.get_new_key();
            }
            deposits.push(run_deposit(&mut wallets[i],&amounts[i]));
        }

        // Check deposits exist
        for i in 0..num_state_chains {
            let (_, _, bals) = wallets[i].get_state_chains_info();
            assert_eq!(bals.len(),1);
            assert_eq!(bals.last().expect("expected state chain info").confirmed,amounts[i]);
        }

        // Perform transfers atomically
        let swap_map = vec!((0,1),(1,2),(2,0)); // rotate state chains right: 0->1, 1->2, 2->3
        let mut funding_txids = vec!();
        let mut shared_key_ids = vec!();
        let mut state_chain_ids = vec!();
        for deposit in deposits {
            funding_txids.push(deposit.2);
            shared_key_ids.push(deposit.0);
            state_chain_ids.push(deposit.1);
        }
        let (batch_id, transfer_finalized_datas, commitments, nonces, transfer_sigs) =
            run_batch_transfer(
                &mut wallets,
                &swap_map,
                &funding_txids,
                &shared_key_ids,
                &state_chain_ids
            );

        // Check commitments verify
        for i in 0..num_state_chains {
            assert!(
                verify_commitment(
                    &commitments[i],
                    &state_chain_ids[i].to_string(),
                    &nonces[i]
                ).is_ok());
        }

        // Attempt to transfer same UTXO a second time
        let receiver_addr = wallets[1].get_new_state_entity_address(&funding_txids[0]).expect("expected state chain entity address");
        match state_entity::transfer::transfer_sender(
            &mut wallets[0],
            &shared_key_ids[0],    // shared wallet id
            receiver_addr.clone()) {
                Err(e) => assert!(e.to_string().contains("State Chain not owned by User ID:")),
                _ => assert!(false)
        }

        // Check all transfers marked true (= complete)
        let status_api = state_entity::api::get_transfer_batch_status(&wallets[0].client_shim, &batch_id);
        let mut state_chains_copy = status_api.expect("expected status").state_chains;
        state_chains_copy.retain(|_, &mut v| v == false);
        assert_eq!(state_chains_copy.len(), 0);

        // Finalize transfers in wallets now that StateEntity has completed the transfers.
        finalize_batch_transfer(&mut wallets, &swap_map, transfer_finalized_datas);

        // Check amounts have correctly transferred
        batch_transfer_verify_amounts(&mut wallets, &amounts, &state_chain_ids, &swap_map);

        // Check each wallet has only one state chain available
        for i in 0..swap_map.len() {
            let (_, _, bals) = wallets[i].get_state_chains_info();
            assert_eq!(bals.len(),1); // Only one active StateChain owned
        }

        // attempt to reveal nonce when batch transfer is over
        assert!(state_entity::transfer::transfer_reveal_nonce(
            &wallets[0].client_shim,
            &Uuid::from_str(&transfer_sigs[0].data).unwrap(),
            &batch_id,
            &commitments[0],
            &nonces[0]
        ).is_err());
    }

    /// *** THIS TEST REQUIRES batch_lifetime SERVER SETTING TO BE SET TO 5 ***
    /// Test punishments and reveals after batch transfer failure.
    /// Set up batch transfer and perform 2 full transfers (wallet[0] -> wallet[1] and wallet[1] -> wallet[2]).
    /// This should result in a single state chain (wallet[0]->wallet[1]) being unpunished after revealing.
    /// (since both sender and receiver get punished in transfer failure)
    /// Allow batch_lifetime time to pass, test punishments are set and test removal of punishment to completed transfer.
<<<<<<< HEAD
    // #[test]
    #[allow(dead_code)]
=======
    /// *** THIS TEST REQUIRES batch_lifetime SERVER SETTING TO BE SET TO < 3 ***
    #[test]
    #[serial]
>>>>>>> 2b3f007a
    fn test_failure_batch_transfer() {
        let _ = spawn_server();

        let num_state_chains = 3; // must be > 2
        let mut amounts = vec!();
        for i in 0..num_state_chains {
            amounts.push(u64::from_str(&format!("{}0000",i+1)).unwrap());
        }

        // Gen some wallets and deposit coins into SCE from each with amount 10000, 20000, 30000...
        let mut wallets = vec!();
        let mut deposits = vec!();
        for i in 0..num_state_chains {
            wallets.push(gen_wallet());
            for _ in 0..i { // Gen keys so different wallets have different proof keys (since wallets have the same seed)
                let _ = wallets[i].se_proof_keys.get_new_key();
            }
            deposits.push(run_deposit(&mut wallets[i],&amounts[i]));
        }
        // Check deposits exist
        for i in 0..num_state_chains {
            let (_, _, bals) = wallets[i].get_state_chains_info();
            assert_eq!(bals.len(),1);
            assert_eq!(bals.last().unwrap().confirmed,amounts[i]);
        }

        // Create new batch transfer ID
        let batch_id = Uuid::new_v4();

        // Gen transfer-batch signatures for each state chain (each wallet's SCE coins)
        let mut transfer_sigs = vec!();
        for i in 0..num_state_chains {
            transfer_sigs.push(
                state_entity::transfer::transfer_batch_sign(
                    &mut wallets[i],
                    &deposits[i].1, // state chain id
                    &batch_id
                ).unwrap()
            );
        }

        // Initiate batch-transfer protocol on SCE
        assert!(state_entity::transfer::transfer_batch_init(
            &wallets[0].client_shim,
            &transfer_sigs,
            &batch_id
        ).is_ok());

        // Check all transfers marked false (= incomplete)
        let status_api = state_entity::api::get_transfer_batch_status(&wallets[0].client_shim, &batch_id);
        assert!(status_api.is_ok());
        let mut state_chains_copy = status_api.unwrap().state_chains;
        state_chains_copy.retain(|_, &mut v| v == false);
        assert_eq!(state_chains_copy.len(), num_state_chains);

        // We will complete 2 transfer_sender's and a 2 transfer_receiver's - yielding a single
        // fully completed state chain owned by wallet[1]
        // Perform transfers
        let (transfer_finalized_data1, commitment1, nonce1) = run_transfer_with_commitment(
            &mut wallets,
            0,
            1,
            &deposits[0].2, // funding txid
            &deposits[0].0, // shared key id
            &deposits[1].1,  // state chian id
            &batch_id
        );
        let (_, commitment2, nonce2) = run_transfer_with_commitment(
            &mut wallets,
            1,
            2,
            &deposits[1].2, // funding txid
            &deposits[1].0, // shared key id
            &deposits[2].1,  // state chian id
            &batch_id
        );

        // Check 2 transfers are complete
        let status_api = state_entity::api::get_transfer_batch_status(&wallets[0].client_shim, &batch_id);
        assert!(status_api.is_ok());
        let mut state_chains_copy = status_api.unwrap().state_chains;
        state_chains_copy.retain(|_, &mut v| v == true);
        assert_eq!(state_chains_copy.len(), 2);

        // attempt to reveal nonce early
        assert!(state_entity::transfer::transfer_reveal_nonce(
            &wallets[0].client_shim,
            &Uuid::from_str(&transfer_sigs[0].data).unwrap(),
            &batch_id,
            &commitment1,
            &nonce1
        ).is_err());


        // Wait for batch transfer to end
        thread::sleep(Duration::from_secs(6));

        // Check ended
        match state_entity::api::get_transfer_batch_status(&wallets[0].client_shim, &batch_id) {
            Err(e) =>
                assert!(e.to_string().contains("Transfer Batch ended.")),
            _ => assert!(false)
        }

        // Check state chains are all locked by attempting to transfer + withdraw
        for i in 0..num_state_chains {
            let receiver_addr = wallets[i+1%num_state_chains-1].get_new_state_entity_address(&deposits[i].2).unwrap();
            match state_entity::transfer::transfer_sender(
                &mut wallets[i],
                &deposits[i].0,    // shared wallet id
                receiver_addr.clone(),
            ) {
                Err(e) => assert!(e.to_string().contains("State Chain locked for")),
                _ => assert!(false)
            };
            match state_entity::withdraw::withdraw(
                &mut wallets[i],
                &deposits[i].0,    // shared wallet id
            ) {
                Err(e) => assert!(e.to_string().contains("State Chain locked for")),
                _ => assert!(false)
            };
        }

        // Attempt to finalize transfer - new shared key ID should not exist since transfer is not finalized
        match state_entity::transfer::transfer_receiver_finalize(
            &mut wallets[0],
            transfer_finalized_data1
        ) {
            Err(e) => assert!(e.to_string().contains("User authorisation failed")),
            _ => assert!(false)
        };

        // Reveal commitments for both transfers
        assert!(state_entity::transfer::transfer_reveal_nonce(
            &wallets[1].client_shim,
            &deposits[1].1, // state chain id
            &batch_id,
            &commitment1,
            &nonce1
        ).is_ok());
        assert!(state_entity::transfer::transfer_reveal_nonce(
            &wallets[2].client_shim,
            &deposits[2].1, // state chain id
            &batch_id,
            &commitment2,
            &nonce2
        ).is_ok());

        // Now attempt to withdraw again.
        // Wallet[0] and wallet[2] should be locked.
        // Wallet[1] should be accessible.
        match state_entity::withdraw::withdraw(
            &mut wallets[0],
            &deposits[0].0,    // shared wallet id
        ) {
            Err(e) => assert!(e.to_string().contains("State Chain locked for")),
            _ => assert!(false)
        };

        assert!(state_entity::withdraw::withdraw(
            &mut wallets[1],
            &deposits[1].0,    // shared wallet id
        ).is_ok());

        match state_entity::withdraw::withdraw(
            &mut wallets[2],
            &deposits[2].0,    // shared wallet id
        ) {
            Err(e) => assert!(e.to_string().contains("State Chain locked for")),
            _ => assert!(false)
        };
    }
}<|MERGE_RESOLUTION|>--- conflicted
+++ resolved
@@ -25,7 +25,6 @@
         let num_state_chains = 3;
         // make deposits
         let mut state_chain_ids = vec!();
-        println!("running deposits");
         for _ in 0..num_state_chains {
             state_chain_ids.push(run_deposit(&mut wallet,&10000).1);
         }
@@ -33,7 +32,6 @@
         // Create new batch transfer ID
         let mut batch_id = Uuid::new_v4();
 
-        println!("getting transfer sigs");
         // Gen valid transfer-batch signatures for each state chain
         let mut transfer_sigs = vec!();
         for i in 0..num_state_chains {
@@ -45,7 +43,7 @@
                 ).unwrap()
             );
         }
-        println!("transferring");
+
         let transfer_batch_init = state_entity::transfer::transfer_batch_init(
             &wallet.client_shim,
             &transfer_sigs,
@@ -148,7 +146,6 @@
                 &mut wallets,
                 &swap_map,
                 &funding_txids,
-                &shared_key_ids,
                 &state_chain_ids
             );
 
@@ -166,9 +163,11 @@
         let receiver_addr = wallets[1].get_new_state_entity_address(&funding_txids[0]).expect("expected state chain entity address");
         match state_entity::transfer::transfer_sender(
             &mut wallets[0],
-            &shared_key_ids[0],    // shared wallet id
+            &state_chain_ids[0],
             receiver_addr.clone()) {
-                Err(e) => assert!(e.to_string().contains("State Chain not owned by User ID:")),
+                Err(e) => {
+                    assert!(e.to_string().contains("StateChain not found in wallet derivation path"));
+                },
                 _ => assert!(false)
         }
 
@@ -206,14 +205,8 @@
     /// This should result in a single state chain (wallet[0]->wallet[1]) being unpunished after revealing.
     /// (since both sender and receiver get punished in transfer failure)
     /// Allow batch_lifetime time to pass, test punishments are set and test removal of punishment to completed transfer.
-<<<<<<< HEAD
     // #[test]
     #[allow(dead_code)]
-=======
-    /// *** THIS TEST REQUIRES batch_lifetime SERVER SETTING TO BE SET TO < 3 ***
-    #[test]
-    #[serial]
->>>>>>> 2b3f007a
     fn test_failure_batch_transfer() {
         let _ = spawn_server();
 
@@ -277,7 +270,6 @@
             0,
             1,
             &deposits[0].2, // funding txid
-            &deposits[0].0, // shared key id
             &deposits[1].1,  // state chian id
             &batch_id
         );
@@ -286,7 +278,6 @@
             1,
             2,
             &deposits[1].2, // funding txid
-            &deposits[1].0, // shared key id
             &deposits[2].1,  // state chian id
             &batch_id
         );
@@ -323,7 +314,7 @@
             let receiver_addr = wallets[i+1%num_state_chains-1].get_new_state_entity_address(&deposits[i].2).unwrap();
             match state_entity::transfer::transfer_sender(
                 &mut wallets[i],
-                &deposits[i].0,    // shared wallet id
+                &deposits[i].1,    // state chain id
                 receiver_addr.clone(),
             ) {
                 Err(e) => assert!(e.to_string().contains("State Chain locked for")),
@@ -331,7 +322,7 @@
             };
             match state_entity::withdraw::withdraw(
                 &mut wallets[i],
-                &deposits[i].0,    // shared wallet id
+                &deposits[i].1,    // state chain id
             ) {
                 Err(e) => assert!(e.to_string().contains("State Chain locked for")),
                 _ => assert!(false)
@@ -368,7 +359,7 @@
         // Wallet[1] should be accessible.
         match state_entity::withdraw::withdraw(
             &mut wallets[0],
-            &deposits[0].0,    // shared wallet id
+            &deposits[0].1,    // state chain id
         ) {
             Err(e) => assert!(e.to_string().contains("State Chain locked for")),
             _ => assert!(false)
@@ -376,12 +367,12 @@
 
         assert!(state_entity::withdraw::withdraw(
             &mut wallets[1],
-            &deposits[1].0,    // shared wallet id
+            &deposits[1].1,    // state chain id
         ).is_ok());
 
         match state_entity::withdraw::withdraw(
             &mut wallets[2],
-            &deposits[2].0,    // shared wallet id
+            &deposits[2].1,    // state chain id
         ) {
             Err(e) => assert!(e.to_string().contains("State Chain locked for")),
             _ => assert!(false)
